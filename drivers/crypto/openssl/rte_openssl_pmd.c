/* SPDX-License-Identifier: BSD-3-Clause
 * Copyright(c) 2016-2017 Intel Corporation
 */

#include <rte_byteorder.h>
#include <rte_common.h>
#include <rte_hexdump.h>
#include <rte_cryptodev.h>
#include <cryptodev_pmd.h>
#include <bus_vdev_driver.h>
#include <rte_malloc.h>
#include <rte_cpuflags.h>

#include <openssl/cmac.h>
#include <openssl/hmac.h>
#include <openssl/evp.h>
#include <openssl/ec.h>

#include "openssl_pmd_private.h"
#include "compat.h"

#define DES_BLOCK_SIZE 8

static uint8_t cryptodev_driver_id;

#if (OPENSSL_VERSION_NUMBER < 0x10100000L)
static HMAC_CTX *HMAC_CTX_new(void)
{
	HMAC_CTX *ctx = OPENSSL_malloc(sizeof(*ctx));

	if (ctx != NULL)
		HMAC_CTX_init(ctx);
	return ctx;
}

static void HMAC_CTX_free(HMAC_CTX *ctx)
{
	if (ctx != NULL) {
		HMAC_CTX_cleanup(ctx);
		OPENSSL_free(ctx);
	}
}
#endif

#if (OPENSSL_VERSION_NUMBER >= 0x30000000L)

#include <openssl/provider.h>
#include <openssl/core_names.h>
#include <openssl/param_build.h>

#define MAX_OSSL_ALGO_NAME_SIZE		16

OSSL_PROVIDER *legacy;
OSSL_PROVIDER *deflt;

static void ossl_legacy_provider_load(void)
{
	/* Load Multiple providers into the default (NULL) library context */
	legacy = OSSL_PROVIDER_load(NULL, "legacy");
	if (legacy == NULL) {
		OPENSSL_LOG(ERR, "Failed to load Legacy provider");
		return;
	}

	deflt = OSSL_PROVIDER_load(NULL, "default");
	if (deflt == NULL) {
		OPENSSL_LOG(ERR, "Failed to load Default provider");
		OSSL_PROVIDER_unload(legacy);
		return;
	}
}

static void ossl_legacy_provider_unload(void)
{
	OSSL_PROVIDER_unload(legacy);
	OSSL_PROVIDER_unload(deflt);
}

static __rte_always_inline const char *
digest_name_get(enum rte_crypto_auth_algorithm algo)
{
	switch (algo) {
	case RTE_CRYPTO_AUTH_MD5_HMAC:
		return OSSL_DIGEST_NAME_MD5;
	case RTE_CRYPTO_AUTH_SHA1_HMAC:
		return OSSL_DIGEST_NAME_SHA1;
	case RTE_CRYPTO_AUTH_SHA224_HMAC:
		return OSSL_DIGEST_NAME_SHA2_224;
	case RTE_CRYPTO_AUTH_SHA256_HMAC:
		return OSSL_DIGEST_NAME_SHA2_256;
	case RTE_CRYPTO_AUTH_SHA384_HMAC:
		return OSSL_DIGEST_NAME_SHA2_384;
	case RTE_CRYPTO_AUTH_SHA512_HMAC:
		return OSSL_DIGEST_NAME_SHA2_512;
	default:
		return NULL;
	}
}
#endif

static int cryptodev_openssl_remove(struct rte_vdev_device *vdev);

/*
 *------------------------------------------------------------------------------
 * Session Prepare
 *------------------------------------------------------------------------------
 */

/** Get xform chain order */
static enum openssl_chain_order
openssl_get_chain_order(const struct rte_crypto_sym_xform *xform)
{
	enum openssl_chain_order res = OPENSSL_CHAIN_NOT_SUPPORTED;

	if (xform != NULL) {
		if (xform->type == RTE_CRYPTO_SYM_XFORM_AUTH) {
			if (xform->next == NULL)
				res =  OPENSSL_CHAIN_ONLY_AUTH;
			else if (xform->next->type ==
					RTE_CRYPTO_SYM_XFORM_CIPHER)
				res =  OPENSSL_CHAIN_AUTH_CIPHER;
		}
		if (xform->type == RTE_CRYPTO_SYM_XFORM_CIPHER) {
			if (xform->next == NULL)
				res =  OPENSSL_CHAIN_ONLY_CIPHER;
			else if (xform->next->type == RTE_CRYPTO_SYM_XFORM_AUTH)
				res =  OPENSSL_CHAIN_CIPHER_AUTH;
		}
		if (xform->type == RTE_CRYPTO_SYM_XFORM_AEAD)
			res = OPENSSL_CHAIN_COMBINED;
	}

	return res;
}

/** Get session cipher key from input cipher key */
static void
get_cipher_key(const uint8_t *input_key, int keylen, uint8_t *session_key)
{
	memcpy(session_key, input_key, keylen);
}

/** Get key ede 24 bytes standard from input key */
static int
get_cipher_key_ede(const uint8_t *key, int keylen, uint8_t *key_ede)
{
	int res = 0;

	/* Initialize keys - 24 bytes: [key1-key2-key3] */
	switch (keylen) {
	case 24:
		memcpy(key_ede, key, 24);
		break;
	case 16:
		/* K3 = K1 */
		memcpy(key_ede, key, 16);
		memcpy(key_ede + 16, key, 8);
		break;
	case 8:
		/* K1 = K2 = K3 (DES compatibility) */
		memcpy(key_ede, key, 8);
		memcpy(key_ede + 8, key, 8);
		memcpy(key_ede + 16, key, 8);
		break;
	default:
		OPENSSL_LOG(ERR, "Unsupported key size");
		res = -EINVAL;
	}

	return res;
}

/** Get adequate openssl function for input cipher algorithm */
static uint8_t
get_cipher_algo(enum rte_crypto_cipher_algorithm sess_algo, size_t keylen,
		const EVP_CIPHER **algo)
{
	int res = 0;

	if (algo != NULL) {
		switch (sess_algo) {
		case RTE_CRYPTO_CIPHER_3DES_CBC:
			switch (keylen) {
			case 8:
				*algo = EVP_des_cbc();
				break;
			case 16:
				*algo = EVP_des_ede_cbc();
				break;
			case 24:
				*algo = EVP_des_ede3_cbc();
				break;
			default:
				res = -EINVAL;
			}
			break;
		case RTE_CRYPTO_CIPHER_3DES_CTR:
			break;
		case RTE_CRYPTO_CIPHER_AES_CBC:
			switch (keylen) {
			case 16:
				*algo = EVP_aes_128_cbc();
				break;
			case 24:
				*algo = EVP_aes_192_cbc();
				break;
			case 32:
				*algo = EVP_aes_256_cbc();
				break;
			default:
				res = -EINVAL;
			}
			break;
		case RTE_CRYPTO_CIPHER_AES_CTR:
			switch (keylen) {
			case 16:
				*algo = EVP_aes_128_ctr();
				break;
			case 24:
				*algo = EVP_aes_192_ctr();
				break;
			case 32:
				*algo = EVP_aes_256_ctr();
				break;
			default:
				res = -EINVAL;
			}
			break;
		default:
			res = -EINVAL;
			break;
		}
	} else {
		res = -EINVAL;
	}

	return res;
}

/** Get adequate openssl function for input auth algorithm */
static uint8_t
get_auth_algo(enum rte_crypto_auth_algorithm sessalgo,
		const EVP_MD **algo)
{
	int res = 0;

	if (algo != NULL) {
		switch (sessalgo) {
		case RTE_CRYPTO_AUTH_MD5:
		case RTE_CRYPTO_AUTH_MD5_HMAC:
			*algo = EVP_md5();
			break;
		case RTE_CRYPTO_AUTH_SHA1:
		case RTE_CRYPTO_AUTH_SHA1_HMAC:
			*algo = EVP_sha1();
			break;
		case RTE_CRYPTO_AUTH_SHA224:
		case RTE_CRYPTO_AUTH_SHA224_HMAC:
			*algo = EVP_sha224();
			break;
		case RTE_CRYPTO_AUTH_SHA256:
		case RTE_CRYPTO_AUTH_SHA256_HMAC:
			*algo = EVP_sha256();
			break;
		case RTE_CRYPTO_AUTH_SHA384:
		case RTE_CRYPTO_AUTH_SHA384_HMAC:
			*algo = EVP_sha384();
			break;
		case RTE_CRYPTO_AUTH_SHA512:
		case RTE_CRYPTO_AUTH_SHA512_HMAC:
			*algo = EVP_sha512();
			break;
		default:
			res = -EINVAL;
			break;
		}
	} else {
		res = -EINVAL;
	}

	return res;
}

/** Get adequate openssl function for input cipher algorithm */
static uint8_t
get_aead_algo(enum rte_crypto_aead_algorithm sess_algo, size_t keylen,
		const EVP_CIPHER **algo)
{
	int res = 0;

	if (algo != NULL) {
		switch (sess_algo) {
		case RTE_CRYPTO_AEAD_AES_GCM:
			switch (keylen) {
			case 16:
				*algo = EVP_aes_128_gcm();
				break;
			case 24:
				*algo = EVP_aes_192_gcm();
				break;
			case 32:
				*algo = EVP_aes_256_gcm();
				break;
			default:
				res = -EINVAL;
			}
			break;
		case RTE_CRYPTO_AEAD_AES_CCM:
			switch (keylen) {
			case 16:
				*algo = EVP_aes_128_ccm();
				break;
			case 24:
				*algo = EVP_aes_192_ccm();
				break;
			case 32:
				*algo = EVP_aes_256_ccm();
				break;
			default:
				res = -EINVAL;
			}
			break;
		default:
			res = -EINVAL;
			break;
		}
	} else {
		res = -EINVAL;
	}

	return res;
}

/* Set session AEAD encryption parameters */
static int
openssl_set_sess_aead_enc_param(struct openssl_session *sess,
		enum rte_crypto_aead_algorithm algo,
		uint8_t tag_len, const uint8_t *key,
		EVP_CIPHER_CTX **ctx)
{
	int iv_type = 0;
	unsigned int do_ccm;

	sess->cipher.direction = RTE_CRYPTO_CIPHER_OP_ENCRYPT;
	sess->auth.operation = RTE_CRYPTO_AUTH_OP_GENERATE;

	/* Select AEAD algo */
	switch (algo) {
	case RTE_CRYPTO_AEAD_AES_GCM:
		iv_type = EVP_CTRL_GCM_SET_IVLEN;
		if (tag_len != 16)
			return -EINVAL;
		do_ccm = 0;
		break;
	case RTE_CRYPTO_AEAD_AES_CCM:
		iv_type = EVP_CTRL_CCM_SET_IVLEN;
		/* Digest size can be 4, 6, 8, 10, 12, 14 or 16 bytes */
		if (tag_len < 4 || tag_len > 16 || (tag_len & 1) == 1)
			return -EINVAL;
		do_ccm = 1;
		break;
	default:
		return -ENOTSUP;
	}

	sess->cipher.mode = OPENSSL_CIPHER_LIB;
	*ctx = EVP_CIPHER_CTX_new();

	if (get_aead_algo(algo, sess->cipher.key.length,
			&sess->cipher.evp_algo) != 0)
		return -EINVAL;

	get_cipher_key(key, sess->cipher.key.length, sess->cipher.key.data);

	sess->chain_order = OPENSSL_CHAIN_COMBINED;

	if (EVP_EncryptInit_ex(*ctx, sess->cipher.evp_algo,
			NULL, NULL, NULL) <= 0)
		return -EINVAL;

	if (EVP_CIPHER_CTX_ctrl(*ctx, iv_type, sess->iv.length,
			NULL) <= 0)
		return -EINVAL;

	if (do_ccm)
		EVP_CIPHER_CTX_ctrl(*ctx, EVP_CTRL_CCM_SET_TAG,
				tag_len, NULL);

	if (EVP_EncryptInit_ex(*ctx, NULL, NULL, key, NULL) <= 0)
		return -EINVAL;

	return 0;
}

/* Set session AEAD decryption parameters */
static int
openssl_set_sess_aead_dec_param(struct openssl_session *sess,
		enum rte_crypto_aead_algorithm algo,
		uint8_t tag_len, const uint8_t *key,
		EVP_CIPHER_CTX **ctx)
{
	int iv_type = 0;
	unsigned int do_ccm = 0;

	sess->cipher.direction = RTE_CRYPTO_CIPHER_OP_DECRYPT;
	sess->auth.operation = RTE_CRYPTO_AUTH_OP_VERIFY;

	/* Select AEAD algo */
	switch (algo) {
	case RTE_CRYPTO_AEAD_AES_GCM:
		iv_type = EVP_CTRL_GCM_SET_IVLEN;
		if (tag_len != 16)
			return -EINVAL;
		break;
	case RTE_CRYPTO_AEAD_AES_CCM:
		iv_type = EVP_CTRL_CCM_SET_IVLEN;
		/* Digest size can be 4, 6, 8, 10, 12, 14 or 16 bytes */
		if (tag_len < 4 || tag_len > 16 || (tag_len & 1) == 1)
			return -EINVAL;
		do_ccm = 1;
		break;
	default:
		return -ENOTSUP;
	}

	sess->cipher.mode = OPENSSL_CIPHER_LIB;
	*ctx = EVP_CIPHER_CTX_new();

	if (get_aead_algo(algo, sess->cipher.key.length,
			&sess->cipher.evp_algo) != 0)
		return -EINVAL;

	get_cipher_key(key, sess->cipher.key.length, sess->cipher.key.data);

	sess->chain_order = OPENSSL_CHAIN_COMBINED;

	if (EVP_DecryptInit_ex(*ctx, sess->cipher.evp_algo,
			NULL, NULL, NULL) <= 0)
		return -EINVAL;

	if (EVP_CIPHER_CTX_ctrl(*ctx, iv_type,
			sess->iv.length, NULL) <= 0)
		return -EINVAL;

	if (do_ccm)
		EVP_CIPHER_CTX_ctrl(*ctx, EVP_CTRL_CCM_SET_TAG,
				tag_len, NULL);

	if (EVP_DecryptInit_ex(*ctx, NULL, NULL, key, NULL) <= 0)
		return -EINVAL;

	return 0;
}

#if (OPENSSL_VERSION_NUMBER >= 0x30000000L && OPENSSL_VERSION_NUMBER < 0x30200000L)
static int openssl_aesni_ctx_clone(EVP_CIPHER_CTX **dest,
		struct openssl_session *sess)
{
	/* OpenSSL versions 3.0.0 <= V < 3.2.0 have no dupctx() implementation
	 * for AES-GCM and AES-CCM. In this case, we have to create new empty
	 * contexts and initialise, as we did the original context.
	 */
	if (sess->auth.algo == RTE_CRYPTO_AUTH_AES_GMAC)
		sess->aead_algo = RTE_CRYPTO_AEAD_AES_GCM;

	if (sess->cipher.direction == RTE_CRYPTO_CIPHER_OP_ENCRYPT)
		return openssl_set_sess_aead_enc_param(sess, sess->aead_algo,
				sess->auth.digest_length, sess->cipher.key.data,
				dest);
	else
		return openssl_set_sess_aead_dec_param(sess, sess->aead_algo,
				sess->auth.digest_length, sess->cipher.key.data,
				dest);
}
#endif

/** Set session cipher parameters */
static int
openssl_set_session_cipher_parameters(struct openssl_session *sess,
		const struct rte_crypto_sym_xform *xform)
{
	/* Select cipher direction */
	sess->cipher.direction = xform->cipher.op;
	/* Select cipher key */
	sess->cipher.key.length = xform->cipher.key.length;

	/* Set IV parameters */
	sess->iv.offset = xform->cipher.iv.offset;
	sess->iv.length = xform->cipher.iv.length;

	/* Select cipher algo */
	switch (xform->cipher.algo) {
	case RTE_CRYPTO_CIPHER_3DES_CBC:
	case RTE_CRYPTO_CIPHER_AES_CBC:
	case RTE_CRYPTO_CIPHER_AES_CTR:
		sess->cipher.mode = OPENSSL_CIPHER_LIB;
		sess->cipher.algo = xform->cipher.algo;
		sess->cipher.ctx = EVP_CIPHER_CTX_new();

		if (get_cipher_algo(sess->cipher.algo, sess->cipher.key.length,
				&sess->cipher.evp_algo) != 0)
			return -EINVAL;

		get_cipher_key(xform->cipher.key.data, sess->cipher.key.length,
			sess->cipher.key.data);
		if (sess->cipher.direction == RTE_CRYPTO_CIPHER_OP_ENCRYPT) {
			if (EVP_EncryptInit_ex(sess->cipher.ctx,
					sess->cipher.evp_algo,
					NULL, xform->cipher.key.data,
					NULL) != 1) {
				return -EINVAL;
			}
		} else if (sess->cipher.direction ==
				RTE_CRYPTO_CIPHER_OP_DECRYPT) {
			if (EVP_DecryptInit_ex(sess->cipher.ctx,
					sess->cipher.evp_algo,
					NULL, xform->cipher.key.data,
					NULL) != 1) {
				return -EINVAL;
			}
		}

		break;

	case RTE_CRYPTO_CIPHER_3DES_CTR:
		sess->cipher.mode = OPENSSL_CIPHER_DES3CTR;
		sess->cipher.ctx = EVP_CIPHER_CTX_new();

		if (get_cipher_key_ede(xform->cipher.key.data,
				sess->cipher.key.length,
				sess->cipher.key.data) != 0)
			return -EINVAL;


		/* We use 3DES encryption also for decryption.
		 * IV is not important for 3DES ECB.
		 */
		if (EVP_EncryptInit_ex(sess->cipher.ctx, EVP_des_ede3_ecb(),
				NULL, sess->cipher.key.data,  NULL) != 1)
			return -EINVAL;

		break;

	case RTE_CRYPTO_CIPHER_DES_CBC:
		sess->cipher.algo = xform->cipher.algo;
		sess->cipher.ctx = EVP_CIPHER_CTX_new();
		sess->cipher.evp_algo = EVP_des_cbc();

		get_cipher_key(xform->cipher.key.data, sess->cipher.key.length,
			sess->cipher.key.data);
		if (sess->cipher.direction == RTE_CRYPTO_CIPHER_OP_ENCRYPT) {
			if (EVP_EncryptInit_ex(sess->cipher.ctx,
					sess->cipher.evp_algo,
					NULL, xform->cipher.key.data,
					NULL) != 1) {
				return -EINVAL;
			}
		} else if (sess->cipher.direction ==
				RTE_CRYPTO_CIPHER_OP_DECRYPT) {
			if (EVP_DecryptInit_ex(sess->cipher.ctx,
					sess->cipher.evp_algo,
					NULL, xform->cipher.key.data,
					NULL) != 1) {
				return -EINVAL;
			}
		}

		break;

	case RTE_CRYPTO_CIPHER_DES_DOCSISBPI:
		sess->cipher.algo = xform->cipher.algo;
		sess->chain_order = OPENSSL_CHAIN_CIPHER_BPI;
		sess->cipher.ctx = EVP_CIPHER_CTX_new();
		sess->cipher.evp_algo = EVP_des_cbc();

		sess->cipher.bpi_ctx = EVP_CIPHER_CTX_new();
		/* IV will be ECB encrypted whether direction is encrypt or decrypt */
		if (EVP_EncryptInit_ex(sess->cipher.bpi_ctx, EVP_des_ecb(),
				NULL, xform->cipher.key.data, 0) != 1)
			return -EINVAL;

		get_cipher_key(xform->cipher.key.data, sess->cipher.key.length,
			sess->cipher.key.data);
		if (sess->cipher.direction == RTE_CRYPTO_CIPHER_OP_ENCRYPT) {
			if (EVP_EncryptInit_ex(sess->cipher.ctx,
					sess->cipher.evp_algo,
					NULL, xform->cipher.key.data,
					NULL) != 1) {
				return -EINVAL;
			}
		} else if (sess->cipher.direction ==
				RTE_CRYPTO_CIPHER_OP_DECRYPT) {
			if (EVP_DecryptInit_ex(sess->cipher.ctx,
					sess->cipher.evp_algo,
					NULL, xform->cipher.key.data,
					NULL) != 1) {
				return -EINVAL;
			}
		}

		break;
	default:
		sess->cipher.algo = RTE_CRYPTO_CIPHER_NULL;
		return -ENOTSUP;
	}

	EVP_CIPHER_CTX_set_padding(sess->cipher.ctx, 0);

	return 0;
}

/* Set session auth parameters */
static int
openssl_set_session_auth_parameters(struct openssl_session *sess,
		const struct rte_crypto_sym_xform *xform)
{
# if (OPENSSL_VERSION_NUMBER >= 0x30000000L)
	char algo_name[MAX_OSSL_ALGO_NAME_SIZE];
	OSSL_PARAM params[2];
	const char *algo;
	EVP_MAC *mac;
# endif
	/* Select auth generate/verify */
	sess->auth.operation = xform->auth.op;
	sess->auth.algo = xform->auth.algo;

	sess->auth.digest_length = xform->auth.digest_length;

	/* Select auth algo */
	switch (xform->auth.algo) {
	case RTE_CRYPTO_AUTH_AES_GMAC:
		/*
		 * OpenSSL requires GMAC to be a GCM operation
		 * with no cipher data length
		 */
		sess->cipher.key.length = xform->auth.key.length;

		/* Set IV parameters */
		sess->iv.offset = xform->auth.iv.offset;
		sess->iv.length = xform->auth.iv.length;

		if (sess->auth.operation == RTE_CRYPTO_AUTH_OP_GENERATE)
			return openssl_set_sess_aead_enc_param(sess,
						RTE_CRYPTO_AEAD_AES_GCM,
						xform->auth.digest_length,
						xform->auth.key.data,
						&sess->cipher.ctx);
		else
			return openssl_set_sess_aead_dec_param(sess,
						RTE_CRYPTO_AEAD_AES_GCM,
						xform->auth.digest_length,
						xform->auth.key.data,
						&sess->cipher.ctx);
		break;

	case RTE_CRYPTO_AUTH_MD5:
	case RTE_CRYPTO_AUTH_SHA1:
	case RTE_CRYPTO_AUTH_SHA224:
	case RTE_CRYPTO_AUTH_SHA256:
	case RTE_CRYPTO_AUTH_SHA384:
	case RTE_CRYPTO_AUTH_SHA512:
		sess->auth.mode = OPENSSL_AUTH_AS_AUTH;
		if (get_auth_algo(xform->auth.algo,
				&sess->auth.auth.evp_algo) != 0)
			return -EINVAL;
		sess->auth.auth.ctx = EVP_MD_CTX_create();
		break;

	case RTE_CRYPTO_AUTH_AES_CMAC:
# if (OPENSSL_VERSION_NUMBER >= 0x30000000L)
		if (xform->auth.key.length == 16)
			algo = SN_aes_128_cbc;
		else if (xform->auth.key.length == 24)
			algo = SN_aes_192_cbc;
		else if (xform->auth.key.length == 32)
			algo = SN_aes_256_cbc;
		else
			return -EINVAL;

		strlcpy(algo_name, algo, sizeof(algo_name));
		params[0] = OSSL_PARAM_construct_utf8_string(
				OSSL_MAC_PARAM_CIPHER, algo_name, 0);
		params[1] = OSSL_PARAM_construct_end();

		sess->auth.mode = OPENSSL_AUTH_AS_CMAC;
		mac = EVP_MAC_fetch(NULL, OSSL_MAC_NAME_CMAC, NULL);
		sess->auth.cmac.ctx = EVP_MAC_CTX_new(mac);
		EVP_MAC_free(mac);

		if (EVP_MAC_init(sess->auth.cmac.ctx,
				xform->auth.key.data,
				xform->auth.key.length,
				params) != 1)
			return -EINVAL;
# else
		sess->auth.mode = OPENSSL_AUTH_AS_CMAC;
		sess->auth.cmac.ctx = CMAC_CTX_new();
		if (get_cipher_algo(RTE_CRYPTO_CIPHER_AES_CBC,
				    xform->auth.key.length,
				    &sess->auth.cmac.evp_algo) != 0)
			return -EINVAL;
		if (CMAC_Init(sess->auth.cmac.ctx,
			      xform->auth.key.data,
			      xform->auth.key.length,
			      sess->auth.cmac.evp_algo, NULL) != 1)
			return -EINVAL;
# endif
		break;

# if (OPENSSL_VERSION_NUMBER >= 0x30000000L)
	case RTE_CRYPTO_AUTH_MD5_HMAC:
	case RTE_CRYPTO_AUTH_SHA1_HMAC:
	case RTE_CRYPTO_AUTH_SHA224_HMAC:
	case RTE_CRYPTO_AUTH_SHA256_HMAC:
	case RTE_CRYPTO_AUTH_SHA384_HMAC:
	case RTE_CRYPTO_AUTH_SHA512_HMAC:
		sess->auth.mode = OPENSSL_AUTH_AS_HMAC;

		algo = digest_name_get(xform->auth.algo);
		if (!algo)
			return -EINVAL;
		strlcpy(algo_name, algo, sizeof(algo_name));

		mac = EVP_MAC_fetch(NULL, "HMAC", NULL);
		sess->auth.hmac.ctx = EVP_MAC_CTX_new(mac);
		EVP_MAC_free(mac);
		if (get_auth_algo(xform->auth.algo,
				&sess->auth.hmac.evp_algo) != 0)
			return -EINVAL;

		params[0] = OSSL_PARAM_construct_utf8_string("digest",
					algo_name, 0);
		params[1] = OSSL_PARAM_construct_end();
		if (EVP_MAC_init(sess->auth.hmac.ctx,
				xform->auth.key.data,
				xform->auth.key.length,
				params) != 1)
			return -EINVAL;
		break;
# else
	case RTE_CRYPTO_AUTH_MD5_HMAC:
	case RTE_CRYPTO_AUTH_SHA1_HMAC:
	case RTE_CRYPTO_AUTH_SHA224_HMAC:
	case RTE_CRYPTO_AUTH_SHA256_HMAC:
	case RTE_CRYPTO_AUTH_SHA384_HMAC:
	case RTE_CRYPTO_AUTH_SHA512_HMAC:
		sess->auth.mode = OPENSSL_AUTH_AS_HMAC;
		sess->auth.hmac.ctx = HMAC_CTX_new();
		if (get_auth_algo(xform->auth.algo,
				&sess->auth.hmac.evp_algo) != 0)
			return -EINVAL;

		if (HMAC_Init_ex(sess->auth.hmac.ctx,
				xform->auth.key.data,
				xform->auth.key.length,
				sess->auth.hmac.evp_algo, NULL) != 1)
			return -EINVAL;
		break;
# endif
	default:
		return -ENOTSUP;
	}

	return 0;
}

/* Set session AEAD parameters */
static int
openssl_set_session_aead_parameters(struct openssl_session *sess,
		const struct rte_crypto_sym_xform *xform)
{
	/* Select cipher key */
	sess->cipher.key.length = xform->aead.key.length;

	/* Set IV parameters */
	if (xform->aead.algo == RTE_CRYPTO_AEAD_AES_CCM)
		/*
		 * For AES-CCM, the actual IV is placed
		 * one byte after the start of the IV field,
		 * according to the API.
		 */
		sess->iv.offset = xform->aead.iv.offset + 1;
	else
		sess->iv.offset = xform->aead.iv.offset;

	sess->iv.length = xform->aead.iv.length;

	sess->auth.aad_length = xform->aead.aad_length;
	sess->auth.digest_length = xform->aead.digest_length;

	sess->aead_algo = xform->aead.algo;
	/* Select cipher direction */
	if (xform->aead.op == RTE_CRYPTO_AEAD_OP_ENCRYPT)
		return openssl_set_sess_aead_enc_param(sess, xform->aead.algo,
				xform->aead.digest_length, xform->aead.key.data,
				&sess->cipher.ctx);
	else
		return openssl_set_sess_aead_dec_param(sess, xform->aead.algo,
				xform->aead.digest_length, xform->aead.key.data,
				&sess->cipher.ctx);
}

/** Parse crypto xform chain and set private session parameters */
int
openssl_set_session_parameters(struct openssl_session *sess,
		const struct rte_crypto_sym_xform *xform,
		uint16_t nb_queue_pairs)
{
	const struct rte_crypto_sym_xform *cipher_xform = NULL;
	const struct rte_crypto_sym_xform *auth_xform = NULL;
	const struct rte_crypto_sym_xform *aead_xform = NULL;
	int ret;

	sess->chain_order = openssl_get_chain_order(xform);
	switch (sess->chain_order) {
	case OPENSSL_CHAIN_ONLY_CIPHER:
		cipher_xform = xform;
		break;
	case OPENSSL_CHAIN_ONLY_AUTH:
		auth_xform = xform;
		break;
	case OPENSSL_CHAIN_CIPHER_AUTH:
		cipher_xform = xform;
		auth_xform = xform->next;
		break;
	case OPENSSL_CHAIN_AUTH_CIPHER:
		auth_xform = xform;
		cipher_xform = xform->next;
		break;
	case OPENSSL_CHAIN_COMBINED:
		aead_xform = xform;
		break;
	default:
		return -EINVAL;
	}

	/* Default IV length = 0 */
	sess->iv.length = 0;

	/* cipher_xform must be check before auth_xform */
	if (cipher_xform) {
		ret = openssl_set_session_cipher_parameters(
				sess, cipher_xform);
		if (ret != 0) {
			OPENSSL_LOG(ERR,
				"Invalid/unsupported cipher parameters");
			return ret;
		}
	}

	if (auth_xform) {
		ret = openssl_set_session_auth_parameters(sess, auth_xform);
		if (ret != 0) {
			OPENSSL_LOG(ERR,
				"Invalid/unsupported auth parameters");
			return ret;
		}
	}

	if (aead_xform) {
		ret = openssl_set_session_aead_parameters(sess, aead_xform);
		if (ret != 0) {
			OPENSSL_LOG(ERR,
				"Invalid/unsupported AEAD parameters");
			return ret;
		}
	}

	/*
	 * With only one queue pair, the array of copies is not needed.
	 * Otherwise, one entry per queue pair is required.
	 */
	sess->ctx_copies_len = nb_queue_pairs > 1 ? nb_queue_pairs : 0;

	return 0;
}

/** Reset private session parameters */
void
openssl_reset_session(struct openssl_session *sess)
{
	/* Free all the qp_ctx entries. */
	for (uint16_t i = 0; i < sess->ctx_copies_len; i++) {
		if (sess->qp_ctx[i].cipher != NULL) {
			EVP_CIPHER_CTX_free(sess->qp_ctx[i].cipher);
			sess->qp_ctx[i].cipher = NULL;
		}

		switch (sess->auth.mode) {
		case OPENSSL_AUTH_AS_AUTH:
			EVP_MD_CTX_destroy(sess->qp_ctx[i].auth);
			sess->qp_ctx[i].auth = NULL;
			break;
		case OPENSSL_AUTH_AS_HMAC:
			free_hmac_ctx(sess->qp_ctx[i].hmac);
			sess->qp_ctx[i].hmac = NULL;
			break;
		case OPENSSL_AUTH_AS_CMAC:
			free_cmac_ctx(sess->qp_ctx[i].cmac);
			sess->qp_ctx[i].cmac = NULL;
			break;
		}
	}

	EVP_CIPHER_CTX_free(sess->cipher.ctx);

	switch (sess->auth.mode) {
	case OPENSSL_AUTH_AS_AUTH:
		EVP_MD_CTX_destroy(sess->auth.auth.ctx);
		break;
	case OPENSSL_AUTH_AS_HMAC:
		free_hmac_ctx(sess->auth.hmac.ctx);
		break;
	case OPENSSL_AUTH_AS_CMAC:
		free_cmac_ctx(sess->auth.cmac.ctx);
		break;
	}

	if (sess->chain_order == OPENSSL_CHAIN_CIPHER_BPI)
		EVP_CIPHER_CTX_free(sess->cipher.bpi_ctx);
}

/** Provide session for operation */
static void *
get_session(struct openssl_qp *qp, struct rte_crypto_op *op)
{
	struct openssl_session *sess = NULL;
	struct openssl_asym_session *asym_sess = NULL;

	if (op->sess_type == RTE_CRYPTO_OP_WITH_SESSION) {
		if (op->type == RTE_CRYPTO_OP_TYPE_SYMMETRIC) {
			/* get existing session */
			if (likely(op->sym->session != NULL))
				sess = CRYPTODEV_GET_SYM_SESS_PRIV(
					op->sym->session);
		} else {
			if (likely(op->asym->session != NULL))
				asym_sess = (struct openssl_asym_session *)
						op->asym->session->sess_private_data;
			if (asym_sess == NULL)
				op->status =
					RTE_CRYPTO_OP_STATUS_INVALID_SESSION;
			return asym_sess;
		}
	} else {
		struct rte_cryptodev_sym_session *_sess;
		/* sessionless asymmetric not supported */
		if (op->type == RTE_CRYPTO_OP_TYPE_ASYMMETRIC)
			return NULL;

		/* provide internal session */
		rte_mempool_get(qp->sess_mp, (void **)&_sess);

		if (_sess == NULL)
			return NULL;

		sess = (struct openssl_session *)_sess->driver_priv_data;

		if (unlikely(openssl_set_session_parameters(sess,
				op->sym->xform, 1) != 0)) {
			rte_mempool_put(qp->sess_mp, _sess);
			sess = NULL;
		}
		op->sym->session = (struct rte_cryptodev_sym_session *)_sess;

	}

	if (sess == NULL)
		op->status = RTE_CRYPTO_OP_STATUS_INVALID_SESSION;

	return sess;
}

/*
 *------------------------------------------------------------------------------
 * Process Operations
 *------------------------------------------------------------------------------
 */
static inline int
process_openssl_encryption_update(struct rte_mbuf *mbuf_src, int offset,
		uint8_t **dst, int srclen, EVP_CIPHER_CTX *ctx, uint8_t inplace)
{
	struct rte_mbuf *m;
	int dstlen;
	int l, n = srclen;
	uint8_t *src, temp[EVP_CIPHER_CTX_block_size(ctx)];

	for (m = mbuf_src; m != NULL && offset > rte_pktmbuf_data_len(m);
			m = m->next)
		offset -= rte_pktmbuf_data_len(m);

	if (m == 0)
		return -1;

	src = rte_pktmbuf_mtod_offset(m, uint8_t *, offset);
	if (inplace)
		*dst = src;

	l = rte_pktmbuf_data_len(m) - offset;
	if (srclen <= l) {
		if (EVP_EncryptUpdate(ctx, *dst, &dstlen, src, srclen) <= 0)
			return -1;
		*dst += l;
		return 0;
	}

	if (EVP_EncryptUpdate(ctx, *dst, &dstlen, src, l) <= 0)
		return -1;

	*dst += dstlen;
	n -= l;

	for (m = m->next; (m != NULL) && (n > 0); m = m->next) {
		uint8_t diff = l - dstlen, rem;

		src = rte_pktmbuf_mtod(m, uint8_t *);
		l = RTE_MIN(rte_pktmbuf_data_len(m), n);
		if (diff && inplace) {
			rem = RTE_MIN(l,
				(EVP_CIPHER_CTX_block_size(ctx) - diff));
			if (EVP_EncryptUpdate(ctx, temp,
						&dstlen, src, rem) <= 0)
				return -1;
			n -= rem;
			rte_memcpy(*dst, temp, diff);
			rte_memcpy(src, temp + diff, rem);
			src += rem;
			l -= rem;
		}
		if (inplace)
			*dst = src;
		if (EVP_EncryptUpdate(ctx, *dst, &dstlen, src, l) <= 0)
			return -1;
		*dst += dstlen;
		n -= l;
	}

	return 0;
}

static inline int
process_openssl_decryption_update(struct rte_mbuf *mbuf_src, int offset,
		uint8_t **dst, int srclen, EVP_CIPHER_CTX *ctx, uint8_t inplace)
{
	struct rte_mbuf *m;
	int dstlen;
	int l, n = srclen;
	uint8_t *src, temp[EVP_CIPHER_CTX_block_size(ctx)];

	for (m = mbuf_src; m != NULL && offset > rte_pktmbuf_data_len(m);
			m = m->next)
		offset -= rte_pktmbuf_data_len(m);

	if (m == 0)
		return -1;

	src = rte_pktmbuf_mtod_offset(m, uint8_t *, offset);
	if (inplace)
		*dst = src;

	l = rte_pktmbuf_data_len(m) - offset;
	if (srclen <= l) {
		if (EVP_DecryptUpdate(ctx, *dst, &dstlen, src, srclen) <= 0)
			return -1;
		*dst += l;
		return 0;
	}

	if (EVP_DecryptUpdate(ctx, *dst, &dstlen, src, l) <= 0)
		return -1;

	*dst += dstlen;
	n -= l;

	for (m = m->next; (m != NULL) && (n > 0); m = m->next) {
		uint8_t diff = l - dstlen, rem;

		src = rte_pktmbuf_mtod(m, uint8_t *);
		l = RTE_MIN(rte_pktmbuf_data_len(m), n);
		if (diff && inplace) {
			rem = RTE_MIN(l,
				(EVP_CIPHER_CTX_block_size(ctx) - diff));
			if (EVP_DecryptUpdate(ctx, temp,
						&dstlen, src, rem) <= 0)
				return -1;
			n -= rem;
			rte_memcpy(*dst, temp, diff);
			rte_memcpy(src, temp + diff, rem);
			src += rem;
			l -= rem;
		}
		if (inplace)
			*dst = src;
		if (EVP_DecryptUpdate(ctx, *dst, &dstlen, src, l) <= 0)
			return -1;
		*dst += dstlen;
		n -= l;
	}

	return 0;
}

/** Process standard openssl cipher encryption */
static int
process_openssl_cipher_encrypt(struct rte_mbuf *mbuf_src, uint8_t *dst,
		int offset, uint8_t *iv, int srclen, EVP_CIPHER_CTX *ctx,
		uint8_t inplace)
{
	int totlen;

	if (EVP_EncryptInit_ex(ctx, NULL, NULL, NULL, iv) <= 0)
		goto process_cipher_encrypt_err;

	if (process_openssl_encryption_update(mbuf_src, offset, &dst,
			srclen, ctx, inplace))
		goto process_cipher_encrypt_err;

	if (EVP_EncryptFinal_ex(ctx, dst, &totlen) <= 0)
		goto process_cipher_encrypt_err;

	return 0;

process_cipher_encrypt_err:
	OPENSSL_LOG(ERR, "Process openssl cipher encrypt failed");
	return -EINVAL;
}

/** Process standard openssl cipher encryption */
static int
process_openssl_cipher_bpi_encrypt(uint8_t *src, uint8_t *dst,
		uint8_t *iv, int srclen,
		EVP_CIPHER_CTX *ctx)
{
	uint8_t i;
	uint8_t encrypted_iv[DES_BLOCK_SIZE];
	int encrypted_ivlen;

	if (EVP_EncryptUpdate(ctx, encrypted_iv, &encrypted_ivlen,
			iv, DES_BLOCK_SIZE) <= 0)
		goto process_cipher_encrypt_err;

	for (i = 0; i < srclen; i++)
		*(dst + i) = *(src + i) ^ (encrypted_iv[i]);

	return 0;

process_cipher_encrypt_err:
	OPENSSL_LOG(ERR, "Process openssl cipher bpi encrypt failed");
	return -EINVAL;
}
/** Process standard openssl cipher decryption */
static int
process_openssl_cipher_decrypt(struct rte_mbuf *mbuf_src, uint8_t *dst,
		int offset, uint8_t *iv, int srclen, EVP_CIPHER_CTX *ctx,
		uint8_t inplace)
{
	int totlen;

	if (EVP_DecryptInit_ex(ctx, NULL, NULL, NULL, iv) <= 0)
		goto process_cipher_decrypt_err;

	if (process_openssl_decryption_update(mbuf_src, offset, &dst,
			srclen, ctx, inplace))
		goto process_cipher_decrypt_err;

	if (EVP_DecryptFinal_ex(ctx, dst, &totlen) <= 0)
		goto process_cipher_decrypt_err;
	return 0;

process_cipher_decrypt_err:
	OPENSSL_LOG(ERR, "Process openssl cipher decrypt failed");
	return -EINVAL;
}

/** Process cipher des 3 ctr encryption, decryption algorithm */
static int
process_openssl_cipher_des3ctr(struct rte_mbuf *mbuf_src, uint8_t *dst,
		int offset, uint8_t *iv, int srclen, EVP_CIPHER_CTX *ctx)
{
	uint8_t ebuf[8];
	uint64_t ctr;
	int unused, n;
	struct rte_mbuf *m;
	uint8_t *src;
	int l;

	for (m = mbuf_src; m != NULL && offset > rte_pktmbuf_data_len(m);
			m = m->next)
		offset -= rte_pktmbuf_data_len(m);

	if (m == 0)
		goto process_cipher_des3ctr_err;

	src = rte_pktmbuf_mtod_offset(m, uint8_t *, offset);
	l = rte_pktmbuf_data_len(m) - offset;

	memcpy(&ctr, iv, 8);

	for (n = 0; n < srclen; n++) {
		if (n % 8 == 0) {
			uint64_t cpu_ctr;

			if (EVP_EncryptUpdate(ctx,
					(unsigned char *)&ebuf, &unused,
					(const unsigned char *)&ctr, 8) <= 0)
				goto process_cipher_des3ctr_err;
			cpu_ctr = rte_be_to_cpu_64(ctr);
			cpu_ctr++;
			ctr = rte_cpu_to_be_64(cpu_ctr);
		}
		dst[n] = *(src++) ^ ebuf[n % 8];

		l--;
		if (!l) {
			m = m->next;
			if (m) {
				src = rte_pktmbuf_mtod(m, uint8_t *);
				l = rte_pktmbuf_data_len(m);
			}
		}
	}

	return 0;

process_cipher_des3ctr_err:
	OPENSSL_LOG(ERR, "Process openssl cipher des 3 ede ctr failed");
	return -EINVAL;
}

/** Process AES-GCM encrypt algorithm */
static int
process_openssl_auth_encryption_gcm(struct rte_mbuf *mbuf_src, int offset,
		int srclen, uint8_t *aad, int aadlen, uint8_t *iv,
		uint8_t *dst, uint8_t *tag, EVP_CIPHER_CTX *ctx)
{
<<<<<<< HEAD
	int len = 0, unused = 0;
	uint8_t empty[0] = {};
=======
	int len = 0;
#if OPENSSL_VERSION_NUMBER < 0x10100000L
	int unused = 0;
	uint8_t empty[] = {};
#endif
>>>>>>> 70c22975

	if (EVP_EncryptInit_ex(ctx, NULL, NULL, NULL, iv) <= 0)
		goto process_auth_encryption_gcm_err;

	if (aadlen > 0)
		if (EVP_EncryptUpdate(ctx, NULL, &len, aad, aadlen) <= 0)
			goto process_auth_encryption_gcm_err;

	if (srclen > 0)
		if (process_openssl_encryption_update(mbuf_src, offset, &dst,
				srclen, ctx, 0))
			goto process_auth_encryption_gcm_err;

#if OPENSSL_VERSION_NUMBER < 0x10100000L
	/* Workaround open ssl bug in version less then 1.0.1f */
	if (EVP_EncryptUpdate(ctx, empty, &unused, empty, 0) <= 0)
		goto process_auth_encryption_gcm_err;
#endif

	if (EVP_EncryptFinal_ex(ctx, dst, &len) <= 0)
		goto process_auth_encryption_gcm_err;

	if (EVP_CIPHER_CTX_ctrl(ctx, EVP_CTRL_GCM_GET_TAG, 16, tag) <= 0)
		goto process_auth_encryption_gcm_err;

	return 0;

process_auth_encryption_gcm_err:
	OPENSSL_LOG(ERR, "Process openssl auth encryption gcm failed");
	return -EINVAL;
}

/** Process AES-CCM encrypt algorithm */
static int
process_openssl_auth_encryption_ccm(struct rte_mbuf *mbuf_src, int offset,
		int srclen, uint8_t *aad, int aadlen, uint8_t *iv,
		uint8_t *dst, uint8_t *tag, uint8_t taglen, EVP_CIPHER_CTX *ctx)
{
	int len = 0;

	if (EVP_EncryptInit_ex(ctx, NULL, NULL, NULL, iv) <= 0)
		goto process_auth_encryption_ccm_err;

	if (EVP_EncryptUpdate(ctx, NULL, &len, NULL, srclen) <= 0)
		goto process_auth_encryption_ccm_err;

	if (aadlen > 0)
		/*
		 * For AES-CCM, the actual AAD is placed
		 * 18 bytes after the start of the AAD field,
		 * according to the API.
		 */
		if (EVP_EncryptUpdate(ctx, NULL, &len, aad + 18, aadlen) <= 0)
			goto process_auth_encryption_ccm_err;

	if (srclen >= 0)
		if (process_openssl_encryption_update(mbuf_src, offset, &dst,
				srclen, ctx, 0))
			goto process_auth_encryption_ccm_err;

	if (EVP_EncryptFinal_ex(ctx, dst, &len) <= 0)
		goto process_auth_encryption_ccm_err;

	if (EVP_CIPHER_CTX_ctrl(ctx, EVP_CTRL_CCM_GET_TAG, taglen, tag) <= 0)
		goto process_auth_encryption_ccm_err;

	return 0;

process_auth_encryption_ccm_err:
	OPENSSL_LOG(ERR, "Process openssl auth encryption ccm failed");
	return -EINVAL;
}

/** Process AES-GCM decrypt algorithm */
static int
process_openssl_auth_decryption_gcm(struct rte_mbuf *mbuf_src, int offset,
		int srclen, uint8_t *aad, int aadlen, uint8_t *iv,
		uint8_t *dst, uint8_t *tag, EVP_CIPHER_CTX *ctx)
{
<<<<<<< HEAD
	int len = 0, unused = 0;
	uint8_t empty[0] = {};
=======
	int len = 0;
#if OPENSSL_VERSION_NUMBER < 0x10100000L
	int unused = 0;
	uint8_t empty[] = {};
#endif
>>>>>>> 70c22975

	if (EVP_CIPHER_CTX_ctrl(ctx, EVP_CTRL_GCM_SET_TAG, 16, tag) <= 0)
		goto process_auth_decryption_gcm_err;

	if (EVP_DecryptInit_ex(ctx, NULL, NULL, NULL, iv) <= 0)
		goto process_auth_decryption_gcm_err;

	if (aadlen > 0)
		if (EVP_DecryptUpdate(ctx, NULL, &len, aad, aadlen) <= 0)
			goto process_auth_decryption_gcm_err;

	if (srclen > 0)
		if (process_openssl_decryption_update(mbuf_src, offset, &dst,
				srclen, ctx, 0))
			goto process_auth_decryption_gcm_err;

#if OPENSSL_VERSION_NUMBER < 0x10100000L
	/* Workaround open ssl bug in version less then 1.0.1f */
	if (EVP_DecryptUpdate(ctx, empty, &unused, empty, 0) <= 0)
		goto process_auth_decryption_gcm_err;
#endif

	if (EVP_DecryptFinal_ex(ctx, dst, &len) <= 0)
		return -EFAULT;

	return 0;

process_auth_decryption_gcm_err:
	OPENSSL_LOG(ERR, "Process openssl auth decryption gcm failed");
	return -EINVAL;
}

/** Process AES-CCM decrypt algorithm */
static int
process_openssl_auth_decryption_ccm(struct rte_mbuf *mbuf_src, int offset,
		int srclen, uint8_t *aad, int aadlen, uint8_t *iv,
		uint8_t *dst, uint8_t *tag, uint8_t tag_len,
		EVP_CIPHER_CTX *ctx)
{
	int len = 0;

	if (EVP_CIPHER_CTX_ctrl(ctx, EVP_CTRL_CCM_SET_TAG, tag_len, tag) <= 0)
		goto process_auth_decryption_ccm_err;

	if (EVP_DecryptInit_ex(ctx, NULL, NULL, NULL, iv) <= 0)
		goto process_auth_decryption_ccm_err;

	if (EVP_DecryptUpdate(ctx, NULL, &len, NULL, srclen) <= 0)
		goto process_auth_decryption_ccm_err;

	if (aadlen > 0)
		/*
		 * For AES-CCM, the actual AAD is placed
		 * 18 bytes after the start of the AAD field,
		 * according to the API.
		 */
		if (EVP_DecryptUpdate(ctx, NULL, &len, aad + 18, aadlen) <= 0)
			goto process_auth_decryption_ccm_err;

	if (srclen >= 0)
		if (process_openssl_decryption_update(mbuf_src, offset, &dst,
				srclen, ctx, 0))
			return -EFAULT;

	return 0;

process_auth_decryption_ccm_err:
	OPENSSL_LOG(ERR, "Process openssl auth decryption ccm failed");
	return -EINVAL;
}

/** Process standard openssl auth algorithms */
static int
process_openssl_auth(struct rte_mbuf *mbuf_src, uint8_t *dst, int offset,
		__rte_unused uint8_t *iv, __rte_unused EVP_PKEY * pkey,
		int srclen, EVP_MD_CTX *ctx, const EVP_MD *algo)
{
	size_t dstlen;
	struct rte_mbuf *m;
	int l, n = srclen;
	uint8_t *src;

	for (m = mbuf_src; m != NULL && offset > rte_pktmbuf_data_len(m);
			m = m->next)
		offset -= rte_pktmbuf_data_len(m);

	if (m == 0)
		goto process_auth_err;

	if (EVP_DigestInit_ex(ctx, algo, NULL) <= 0)
		goto process_auth_err;

	src = rte_pktmbuf_mtod_offset(m, uint8_t *, offset);

	l = rte_pktmbuf_data_len(m) - offset;
	if (srclen <= l) {
		if (EVP_DigestUpdate(ctx, (char *)src, srclen) <= 0)
			goto process_auth_err;
		goto process_auth_final;
	}

	if (EVP_DigestUpdate(ctx, (char *)src, l) <= 0)
		goto process_auth_err;

	n -= l;

	for (m = m->next; (m != NULL) && (n > 0); m = m->next) {
		src = rte_pktmbuf_mtod(m, uint8_t *);
		l = rte_pktmbuf_data_len(m) < n ? rte_pktmbuf_data_len(m) : n;
		if (EVP_DigestUpdate(ctx, (char *)src, l) <= 0)
			goto process_auth_err;
		n -= l;
	}

process_auth_final:
	if (EVP_DigestFinal_ex(ctx, dst, (unsigned int *)&dstlen) <= 0)
		goto process_auth_err;
	return 0;

process_auth_err:
	OPENSSL_LOG(ERR, "Process openssl auth failed");
	return -EINVAL;
}

# if OPENSSL_VERSION_NUMBER >= 0x30000000L
/** Process standard openssl auth algorithms with hmac/cmac */
static int
process_openssl_auth_mac(struct rte_mbuf *mbuf_src, uint8_t *dst, int offset,
		int srclen, EVP_MAC_CTX *ctx)
{
	size_t dstlen;
	struct rte_mbuf *m;
	int l, n = srclen;
	uint8_t *src;

	for (m = mbuf_src; m != NULL && offset > rte_pktmbuf_data_len(m);
			m = m->next)
		offset -= rte_pktmbuf_data_len(m);

	if (m == 0)
		goto process_auth_err;

	if (EVP_MAC_init(ctx, NULL, 0, NULL) <= 0)
		goto process_auth_err;

	src = rte_pktmbuf_mtod_offset(m, uint8_t *, offset);

	l = rte_pktmbuf_data_len(m) - offset;
	if (srclen <= l) {
		if (EVP_MAC_update(ctx, (unsigned char *)src, srclen) != 1)
			goto process_auth_err;
		goto process_auth_final;
	}

	if (EVP_MAC_update(ctx, (unsigned char *)src, l) != 1)
		goto process_auth_err;

	n -= l;

	for (m = m->next; (m != NULL) && (n > 0); m = m->next) {
		src = rte_pktmbuf_mtod(m, uint8_t *);
		l = rte_pktmbuf_data_len(m) < n ? rte_pktmbuf_data_len(m) : n;
		if (EVP_MAC_update(ctx, (unsigned char *)src, l) != 1)
			goto process_auth_err;
		n -= l;
	}

process_auth_final:
	if (EVP_MAC_final(ctx, dst, &dstlen, DIGEST_LENGTH_MAX) != 1)
		goto process_auth_err;

	return 0;

process_auth_err:
	OPENSSL_LOG(ERR, "Process openssl auth failed");
	return -EINVAL;
}
# else
/** Process standard openssl auth algorithms with hmac */
static int
process_openssl_auth_hmac(struct rte_mbuf *mbuf_src, uint8_t *dst, int offset,
		int srclen, HMAC_CTX *ctx)
{
	unsigned int dstlen;
	struct rte_mbuf *m;
	int l, n = srclen;
	uint8_t *src;

	for (m = mbuf_src; m != NULL && offset > rte_pktmbuf_data_len(m);
			m = m->next)
		offset -= rte_pktmbuf_data_len(m);

	if (m == 0)
		goto process_auth_err;

	src = rte_pktmbuf_mtod_offset(m, uint8_t *, offset);

	l = rte_pktmbuf_data_len(m) - offset;
	if (srclen <= l) {
		if (HMAC_Update(ctx, (unsigned char *)src, srclen) != 1)
			goto process_auth_err;
		goto process_auth_final;
	}

	if (HMAC_Update(ctx, (unsigned char *)src, l) != 1)
		goto process_auth_err;

	n -= l;

	for (m = m->next; (m != NULL) && (n > 0); m = m->next) {
		src = rte_pktmbuf_mtod(m, uint8_t *);
		l = rte_pktmbuf_data_len(m) < n ? rte_pktmbuf_data_len(m) : n;
		if (HMAC_Update(ctx, (unsigned char *)src, l) != 1)
			goto process_auth_err;
		n -= l;
	}

process_auth_final:
	if (HMAC_Final(ctx, dst, &dstlen) != 1)
		goto process_auth_err;

	if (unlikely(HMAC_Init_ex(ctx, NULL, 0, NULL, NULL) != 1))
		goto process_auth_err;

	return 0;

process_auth_err:
	OPENSSL_LOG(ERR, "Process openssl auth failed");
	return -EINVAL;
}

/** Process standard openssl auth algorithms with cmac */
static int
process_openssl_auth_cmac(struct rte_mbuf *mbuf_src, uint8_t *dst, int offset,
		int srclen, CMAC_CTX *ctx)
{
	unsigned int dstlen;
	struct rte_mbuf *m;
	int l, n = srclen;
	uint8_t *src;

	for (m = mbuf_src; m != NULL && offset > rte_pktmbuf_data_len(m);
			m = m->next)
		offset -= rte_pktmbuf_data_len(m);

	if (m == 0)
		goto process_auth_err;

	src = rte_pktmbuf_mtod_offset(m, uint8_t *, offset);

	l = rte_pktmbuf_data_len(m) - offset;
	if (srclen <= l) {
		if (CMAC_Update(ctx, (unsigned char *)src, srclen) != 1)
			goto process_auth_err;
		goto process_auth_final;
	}

	if (CMAC_Update(ctx, (unsigned char *)src, l) != 1)
		goto process_auth_err;

	n -= l;

	for (m = m->next; (m != NULL) && (n > 0); m = m->next) {
		src = rte_pktmbuf_mtod(m, uint8_t *);
		l = rte_pktmbuf_data_len(m) < n ? rte_pktmbuf_data_len(m) : n;
		if (CMAC_Update(ctx, (unsigned char *)src, l) != 1)
			goto process_auth_err;
		n -= l;
	}

process_auth_final:
	if (CMAC_Final(ctx, dst, (size_t *)&dstlen) != 1)
		goto process_auth_err;
	return 0;

process_auth_err:
	OPENSSL_LOG(ERR, "Process openssl cmac auth failed");
	return -EINVAL;
}
# endif
/*----------------------------------------------------------------------------*/

static inline EVP_CIPHER_CTX *
get_local_cipher_ctx(struct openssl_session *sess, struct openssl_qp *qp)
{
	/* If the array is not being used, just return the main context. */
	if (sess->ctx_copies_len == 0)
		return sess->cipher.ctx;

	EVP_CIPHER_CTX **lctx = &sess->qp_ctx[qp->id].cipher;

	if (unlikely(*lctx == NULL)) {
#if OPENSSL_VERSION_NUMBER >= 0x30200000L
		/* EVP_CIPHER_CTX_dup() added in OSSL 3.2 */
		*lctx = EVP_CIPHER_CTX_dup(sess->cipher.ctx);
		return *lctx;
#elif OPENSSL_VERSION_NUMBER >= 0x30000000L
		if (sess->chain_order == OPENSSL_CHAIN_COMBINED) {
			/* AESNI special-cased to use openssl_aesni_ctx_clone()
			 * to allow for working around lack of
			 * EVP_CIPHER_CTX_copy support for 3.0.0 <= OSSL Version
			 * < 3.2.0.
			 */
			if (openssl_aesni_ctx_clone(lctx, sess) != 0)
				*lctx = NULL;
			return *lctx;
		}
#endif

		*lctx = EVP_CIPHER_CTX_new();
		EVP_CIPHER_CTX_copy(*lctx, sess->cipher.ctx);
	}

	return *lctx;
}

static inline EVP_MD_CTX *
get_local_auth_ctx(struct openssl_session *sess, struct openssl_qp *qp)
{
	/* If the array is not being used, just return the main context. */
	if (sess->ctx_copies_len == 0)
		return sess->auth.auth.ctx;

	EVP_MD_CTX **lctx = &sess->qp_ctx[qp->id].auth;

	if (unlikely(*lctx == NULL)) {
#if OPENSSL_VERSION_NUMBER >= 0x30100000L
		/* EVP_MD_CTX_dup() added in OSSL 3.1 */
		*lctx = EVP_MD_CTX_dup(sess->auth.auth.ctx);
#else
		*lctx = EVP_MD_CTX_new();
		EVP_MD_CTX_copy(*lctx, sess->auth.auth.ctx);
#endif
	}

	return *lctx;
}

#if OPENSSL_VERSION_NUMBER >= 0x30000000L
static inline EVP_MAC_CTX *
#else
static inline HMAC_CTX *
#endif
get_local_hmac_ctx(struct openssl_session *sess, struct openssl_qp *qp)
{
#if (OPENSSL_VERSION_NUMBER >= 0x30000000L && OPENSSL_VERSION_NUMBER < 0x30003000L)
	/* For OpenSSL versions 3.0.0 <= v < 3.0.3, re-initing of
	 * EVP_MAC_CTXs is broken, and doesn't actually reset their
	 * state. This was fixed in OSSL commit c9ddc5af5199 ("Avoid
	 * undefined behavior of provided macs on EVP_MAC
	 * reinitialization"). In cases where the fix is not present,
	 * fall back to duplicating the context every buffer as a
	 * workaround, at the cost of performance.
	 */
	RTE_SET_USED(qp);
	return EVP_MAC_CTX_dup(sess->auth.hmac.ctx);
#else
	if (sess->ctx_copies_len == 0)
		return sess->auth.hmac.ctx;

#if OPENSSL_VERSION_NUMBER >= 0x30000000L
	EVP_MAC_CTX **lctx =
#else
	HMAC_CTX **lctx =
#endif
		&sess->qp_ctx[qp->id].hmac;

	if (unlikely(*lctx == NULL)) {
#if OPENSSL_VERSION_NUMBER >= 0x30000000L
		*lctx = EVP_MAC_CTX_dup(sess->auth.hmac.ctx);
#else
		*lctx = HMAC_CTX_new();
		HMAC_CTX_copy(*lctx, sess->auth.hmac.ctx);
#endif
	}

	return *lctx;
#endif
}

#if OPENSSL_VERSION_NUMBER >= 0x30000000L
static inline EVP_MAC_CTX *
#else
static inline CMAC_CTX *
#endif
get_local_cmac_ctx(struct openssl_session *sess, struct openssl_qp *qp)
{
#if (OPENSSL_VERSION_NUMBER >= 0x30000000L && OPENSSL_VERSION_NUMBER < 0x30003000L)
	/* For OpenSSL versions 3.0.0 <= v < 3.0.3, re-initing of
	 * EVP_MAC_CTXs is broken, and doesn't actually reset their
	 * state. This was fixed in OSSL commit c9ddc5af5199 ("Avoid
	 * undefined behavior of provided macs on EVP_MAC
	 * reinitialization"). In cases where the fix is not present,
	 * fall back to duplicating the context every buffer as a
	 * workaround, at the cost of performance.
	 */
	RTE_SET_USED(qp);
	return EVP_MAC_CTX_dup(sess->auth.cmac.ctx);
#else
	if (sess->ctx_copies_len == 0)
		return sess->auth.cmac.ctx;

#if OPENSSL_VERSION_NUMBER >= 0x30000000L
	EVP_MAC_CTX **lctx =
#else
	CMAC_CTX **lctx =
#endif
		&sess->qp_ctx[qp->id].cmac;

	if (unlikely(*lctx == NULL)) {
#if OPENSSL_VERSION_NUMBER >= 0x30000000L
		*lctx = EVP_MAC_CTX_dup(sess->auth.cmac.ctx);
#else
		*lctx = CMAC_CTX_new();
		CMAC_CTX_copy(*lctx, sess->auth.cmac.ctx);
#endif
	}

	return *lctx;
#endif
}

/** Process auth/cipher combined operation */
static void
process_openssl_combined_op(struct openssl_qp *qp, struct rte_crypto_op *op,
		struct openssl_session *sess, struct rte_mbuf *mbuf_src,
		struct rte_mbuf *mbuf_dst)
{
	/* cipher */
	uint8_t *dst = NULL, *iv, *tag, *aad;
	int srclen, aadlen, status = -1;
	uint32_t offset;
	uint8_t taglen;

	/*
	 * Segmented destination buffer is not supported for
	 * encryption/decryption
	 */
	if (!rte_pktmbuf_is_contiguous(mbuf_dst)) {
		op->status = RTE_CRYPTO_OP_STATUS_ERROR;
		return;
	}

	EVP_CIPHER_CTX *ctx = get_local_cipher_ctx(sess, qp);

	iv = rte_crypto_op_ctod_offset(op, uint8_t *,
			sess->iv.offset);
	if (sess->auth.algo == RTE_CRYPTO_AUTH_AES_GMAC) {
		srclen = 0;
		offset = op->sym->auth.data.offset;
		aadlen = op->sym->auth.data.length;
		aad = rte_pktmbuf_mtod_offset(mbuf_src, uint8_t *,
				op->sym->auth.data.offset);
		tag = op->sym->auth.digest.data;
		if (tag == NULL)
			tag = rte_pktmbuf_mtod_offset(mbuf_dst, uint8_t *,
				offset + aadlen);
	} else {
		srclen = op->sym->aead.data.length;
		dst = rte_pktmbuf_mtod_offset(mbuf_dst, uint8_t *,
				op->sym->aead.data.offset);
		offset = op->sym->aead.data.offset;
		aad = op->sym->aead.aad.data;
		aadlen = sess->auth.aad_length;
		tag = op->sym->aead.digest.data;
		if (tag == NULL)
			tag = rte_pktmbuf_mtod_offset(mbuf_dst, uint8_t *,
				offset + srclen);
	}

	taglen = sess->auth.digest_length;

	if (sess->cipher.direction == RTE_CRYPTO_CIPHER_OP_ENCRYPT) {
		if (sess->auth.algo == RTE_CRYPTO_AUTH_AES_GMAC ||
				sess->aead_algo == RTE_CRYPTO_AEAD_AES_GCM)
			status = process_openssl_auth_encryption_gcm(
					mbuf_src, offset, srclen,
					aad, aadlen, iv,
					dst, tag, ctx);
		else
			status = process_openssl_auth_encryption_ccm(
					mbuf_src, offset, srclen,
					aad, aadlen, iv,
					dst, tag, taglen, ctx);

	} else {
		if (sess->auth.algo == RTE_CRYPTO_AUTH_AES_GMAC ||
				sess->aead_algo == RTE_CRYPTO_AEAD_AES_GCM)
			status = process_openssl_auth_decryption_gcm(
					mbuf_src, offset, srclen,
					aad, aadlen, iv,
					dst, tag, ctx);
		else
			status = process_openssl_auth_decryption_ccm(
					mbuf_src, offset, srclen,
					aad, aadlen, iv,
					dst, tag, taglen, ctx);
	}

	if (status != 0) {
		if (status == (-EFAULT) &&
				sess->auth.operation ==
						RTE_CRYPTO_AUTH_OP_VERIFY)
			op->status = RTE_CRYPTO_OP_STATUS_AUTH_FAILED;
		else
			op->status = RTE_CRYPTO_OP_STATUS_ERROR;
	}
}

/** Process cipher operation */
static void
process_openssl_cipher_op(struct openssl_qp *qp, struct rte_crypto_op *op,
		struct openssl_session *sess, struct rte_mbuf *mbuf_src,
		struct rte_mbuf *mbuf_dst)
{
	uint8_t *dst, *iv;
	int srclen, status;
	uint8_t inplace = (mbuf_src == mbuf_dst) ? 1 : 0;

	/*
	 * Segmented OOP destination buffer is not supported for encryption/
	 * decryption. In case of des3ctr, even inplace segmented buffers are
	 * not supported.
	 */
	if (!rte_pktmbuf_is_contiguous(mbuf_dst) &&
			(!inplace || sess->cipher.mode != OPENSSL_CIPHER_LIB)) {
		op->status = RTE_CRYPTO_OP_STATUS_ERROR;
		return;
	}

	srclen = op->sym->cipher.data.length;
	dst = rte_pktmbuf_mtod_offset(mbuf_dst, uint8_t *,
			op->sym->cipher.data.offset);

	iv = rte_crypto_op_ctod_offset(op, uint8_t *,
			sess->iv.offset);

	EVP_CIPHER_CTX *ctx = get_local_cipher_ctx(sess, qp);

	if (sess->cipher.mode == OPENSSL_CIPHER_LIB)
		if (sess->cipher.direction == RTE_CRYPTO_CIPHER_OP_ENCRYPT)
			status = process_openssl_cipher_encrypt(mbuf_src, dst,
					op->sym->cipher.data.offset, iv,
					srclen, ctx, inplace);
		else
			status = process_openssl_cipher_decrypt(mbuf_src, dst,
					op->sym->cipher.data.offset, iv,
					srclen, ctx, inplace);
	else
		status = process_openssl_cipher_des3ctr(mbuf_src, dst,
				op->sym->cipher.data.offset, iv, srclen, ctx);

	if (status != 0)
		op->status = RTE_CRYPTO_OP_STATUS_ERROR;
}

/** Process cipher operation */
static void
process_openssl_docsis_bpi_op(struct rte_crypto_op *op,
		struct openssl_session *sess, struct rte_mbuf *mbuf_src,
		struct rte_mbuf *mbuf_dst)
{
	uint8_t *src, *dst, *iv;
	uint8_t block_size, last_block_len;
	int srclen, status = 0;

	srclen = op->sym->cipher.data.length;
	src = rte_pktmbuf_mtod_offset(mbuf_src, uint8_t *,
			op->sym->cipher.data.offset);
	dst = rte_pktmbuf_mtod_offset(mbuf_dst, uint8_t *,
			op->sym->cipher.data.offset);

	iv = rte_crypto_op_ctod_offset(op, uint8_t *,
			sess->iv.offset);

	block_size = DES_BLOCK_SIZE;

	last_block_len = srclen % block_size;
	if (sess->cipher.direction == RTE_CRYPTO_CIPHER_OP_ENCRYPT) {
		/* Encrypt only with ECB mode XOR IV */
		if (srclen < block_size) {
			status = process_openssl_cipher_bpi_encrypt(src, dst,
					iv, srclen,
					sess->cipher.bpi_ctx);
		} else {
			srclen -= last_block_len;
			/* Encrypt with the block aligned stream with CBC mode */
			status = process_openssl_cipher_encrypt(mbuf_src, dst,
					op->sym->cipher.data.offset, iv,
					srclen, sess->cipher.ctx, 0);
			if (last_block_len) {
				/* Point at last block */
				dst += srclen;
				/*
				 * IV is the last encrypted block from
				 * the previous operation
				 */
				iv = dst - block_size;
				src += srclen;
				srclen = last_block_len;
				/* Encrypt the last frame with ECB mode */
				status |= process_openssl_cipher_bpi_encrypt(src,
						dst, iv,
						srclen, sess->cipher.bpi_ctx);
			}
		}
	} else {
		/* Decrypt only with ECB mode (encrypt, as it is same operation) */
		if (srclen < block_size) {
			status = process_openssl_cipher_bpi_encrypt(src, dst,
					iv,
					srclen,
					sess->cipher.bpi_ctx);
		} else {
			if (last_block_len) {
				/* Point at last block */
				dst += srclen - last_block_len;
				src += srclen - last_block_len;
				/*
				 * IV is the last full block
				 */
				iv = src - block_size;
				/*
				 * Decrypt the last frame with ECB mode
				 * (encrypt, as it is the same operation)
				 */
				status = process_openssl_cipher_bpi_encrypt(src,
						dst, iv,
						last_block_len, sess->cipher.bpi_ctx);
				/* Prepare parameters for CBC mode op */
				iv = rte_crypto_op_ctod_offset(op, uint8_t *,
						sess->iv.offset);
				dst += last_block_len - srclen;
				srclen -= last_block_len;
			}

			/* Decrypt with CBC mode */
			status |= process_openssl_cipher_decrypt(mbuf_src, dst,
					op->sym->cipher.data.offset, iv,
					srclen, sess->cipher.ctx, 0);
		}
	}

	if (status != 0)
		op->status = RTE_CRYPTO_OP_STATUS_ERROR;
}

/** Process auth operation */
static void
process_openssl_auth_op(struct openssl_qp *qp, struct rte_crypto_op *op,
		struct openssl_session *sess, struct rte_mbuf *mbuf_src,
		struct rte_mbuf *mbuf_dst)
{
	uint8_t *dst;
	int srclen, status;
	EVP_MD_CTX *ctx_a;
# if OPENSSL_VERSION_NUMBER >= 0x30000000L
	EVP_MAC_CTX *ctx_h;
	EVP_MAC_CTX *ctx_c;
# else
	HMAC_CTX *ctx_h;
	CMAC_CTX *ctx_c;
# endif

	srclen = op->sym->auth.data.length;

	dst = qp->temp_digest;

	switch (sess->auth.mode) {
	case OPENSSL_AUTH_AS_AUTH:
		ctx_a = get_local_auth_ctx(sess, qp);
		status = process_openssl_auth(mbuf_src, dst,
				op->sym->auth.data.offset, NULL, NULL, srclen,
				ctx_a, sess->auth.auth.evp_algo);
		break;
	case OPENSSL_AUTH_AS_HMAC:
		ctx_h = get_local_hmac_ctx(sess, qp);
# if OPENSSL_VERSION_NUMBER >= 0x30000000L
		status = process_openssl_auth_mac(mbuf_src, dst,
				op->sym->auth.data.offset, srclen,
				ctx_h);
# else
		status = process_openssl_auth_hmac(mbuf_src, dst,
				op->sym->auth.data.offset, srclen,
				ctx_h);
# endif
#if (OPENSSL_VERSION_NUMBER >= 0x30000000L && OPENSSL_VERSION_NUMBER < 0x30003000L)
		EVP_MAC_CTX_free(ctx_h);
#endif
		break;
	case OPENSSL_AUTH_AS_CMAC:
		ctx_c = get_local_cmac_ctx(sess, qp);
# if OPENSSL_VERSION_NUMBER >= 0x30000000L
		status = process_openssl_auth_mac(mbuf_src, dst,
				op->sym->auth.data.offset, srclen,
				ctx_c);
# else
		status = process_openssl_auth_cmac(mbuf_src, dst,
				op->sym->auth.data.offset, srclen,
				ctx_c);
# endif
#if (OPENSSL_VERSION_NUMBER >= 0x30000000L && OPENSSL_VERSION_NUMBER < 0x30003000L)
		EVP_MAC_CTX_free(ctx_c);
#endif
		break;
	default:
		status = -1;
		break;
	}

	if (sess->auth.operation == RTE_CRYPTO_AUTH_OP_VERIFY) {
		if (CRYPTO_memcmp(dst, op->sym->auth.digest.data,
				sess->auth.digest_length) != 0) {
			op->status = RTE_CRYPTO_OP_STATUS_AUTH_FAILED;
		}
	} else {
		uint8_t *auth_dst;

		auth_dst = op->sym->auth.digest.data;
		if (auth_dst == NULL)
			auth_dst = rte_pktmbuf_mtod_offset(mbuf_dst, uint8_t *,
					op->sym->auth.data.offset +
					op->sym->auth.data.length);
		memcpy(auth_dst, dst, sess->auth.digest_length);
	}

	if (status != 0)
		op->status = RTE_CRYPTO_OP_STATUS_ERROR;
}

/* process dsa sign operation */
#if (OPENSSL_VERSION_NUMBER >= 0x30000000L)
static int
process_openssl_dsa_sign_op_evp(struct rte_crypto_op *cop,
		struct openssl_asym_session *sess)
{
	struct rte_crypto_dsa_op_param *op = &cop->asym->dsa;
	EVP_PKEY_CTX *dsa_ctx = NULL;
	EVP_PKEY_CTX *key_ctx = EVP_PKEY_CTX_new_from_name(NULL, "DSA", NULL);
	EVP_PKEY *pkey = NULL;
	OSSL_PARAM_BLD *param_bld = sess->u.s.param_bld;
	OSSL_PARAM *params = NULL;

	size_t outlen;
	unsigned char *dsa_sign_data;
	const unsigned char *dsa_sign_data_p;
	int ret = -1;

	cop->status = RTE_CRYPTO_OP_STATUS_ERROR;
	params = OSSL_PARAM_BLD_to_param(param_bld);
	if (!params) {
		OSSL_PARAM_BLD_free(param_bld);
		return -1;
	}

	if (key_ctx == NULL
		|| EVP_PKEY_fromdata_init(key_ctx) <= 0
		|| EVP_PKEY_fromdata(key_ctx, &pkey,
			EVP_PKEY_KEYPAIR, params) <= 0)
		goto err_dsa_sign;

	dsa_ctx = EVP_PKEY_CTX_new(pkey, NULL);
	if (!dsa_ctx)
		goto err_dsa_sign;

	if (EVP_PKEY_sign_init(dsa_ctx) <= 0)
		goto err_dsa_sign;

	if (EVP_PKEY_sign(dsa_ctx, NULL, &outlen, op->message.data,
						op->message.length) <= 0)
		goto err_dsa_sign;

	if (outlen <= 0)
		goto err_dsa_sign;

	dsa_sign_data = OPENSSL_malloc(outlen);
	if (!dsa_sign_data)
		goto err_dsa_sign;

	if (EVP_PKEY_sign(dsa_ctx, dsa_sign_data, &outlen, op->message.data,
						op->message.length) <= 0) {
		OPENSSL_free(dsa_sign_data);
		goto err_dsa_sign;
	}

	dsa_sign_data_p = (const unsigned char *)dsa_sign_data;
	DSA_SIG *sign = d2i_DSA_SIG(NULL, &dsa_sign_data_p, outlen);
	if (!sign) {
		OPENSSL_LOG(ERR, "%s:%d", __func__, __LINE__);
		OPENSSL_free(dsa_sign_data);
		goto err_dsa_sign;
	} else {
		const BIGNUM *r = NULL, *s = NULL;
		get_dsa_sign(sign, &r, &s);

		op->r.length = BN_bn2bin(r, op->r.data);
		op->s.length = BN_bn2bin(s, op->s.data);
		cop->status = RTE_CRYPTO_OP_STATUS_SUCCESS;
	}

	ret = 0;
	DSA_SIG_free(sign);
	OPENSSL_free(dsa_sign_data);

err_dsa_sign:
	if (params)
		OSSL_PARAM_free(params);
	EVP_PKEY_CTX_free(key_ctx);
	EVP_PKEY_CTX_free(dsa_ctx);
	EVP_PKEY_free(pkey);
	return ret;
}

/* process dsa verify operation */
static int
process_openssl_dsa_verify_op_evp(struct rte_crypto_op *cop,
		struct openssl_asym_session *sess)
{
	struct rte_crypto_dsa_op_param *op = &cop->asym->dsa;
	DSA_SIG *sign = DSA_SIG_new();
	BIGNUM *r = NULL, *s = NULL;
	BIGNUM *pub_key = NULL;
	OSSL_PARAM_BLD *param_bld = sess->u.s.param_bld;
	OSSL_PARAM *params = NULL;
	EVP_PKEY *pkey = NULL;
	EVP_PKEY_CTX *dsa_ctx = NULL;
	EVP_PKEY_CTX *key_ctx = EVP_PKEY_CTX_new_from_name(NULL, "DSA", NULL);
	unsigned char *dsa_sig = NULL;
	size_t sig_len;
	int ret = -1;

	cop->status = RTE_CRYPTO_OP_STATUS_ERROR;
	if (!param_bld) {
		OPENSSL_LOG(ERR, " %s:%d", __func__, __LINE__);
		return -1;
	}

	r = BN_bin2bn(op->r.data, op->r.length, r);
	s = BN_bin2bn(op->s.data, op->s.length,	s);
	pub_key = BN_bin2bn(op->y.data, op->y.length, pub_key);
	if (!r || !s || !pub_key) {
		BN_free(r);
		BN_free(s);
		BN_free(pub_key);
		OSSL_PARAM_BLD_free(param_bld);
		goto err_dsa_verify;
	}

	set_dsa_sign(sign, r, s);
	if (!OSSL_PARAM_BLD_push_BN(param_bld, OSSL_PKEY_PARAM_PUB_KEY, pub_key)) {
		OSSL_PARAM_BLD_free(param_bld);
		goto err_dsa_verify;
	}

	params = OSSL_PARAM_BLD_to_param(param_bld);
	if (!params) {
		OSSL_PARAM_BLD_free(param_bld);
		goto err_dsa_verify;
	}

	if (key_ctx == NULL
		|| EVP_PKEY_fromdata_init(key_ctx) <= 0
		|| EVP_PKEY_fromdata(key_ctx, &pkey, EVP_PKEY_KEYPAIR, params) <= 0)
		goto err_dsa_verify;

	dsa_ctx = EVP_PKEY_CTX_new(pkey, NULL);
	if (!dsa_ctx)
		goto err_dsa_verify;

	if (!sign)
		goto err_dsa_verify;

	sig_len = i2d_DSA_SIG(sign, &dsa_sig);
	if (EVP_PKEY_verify_init(dsa_ctx) <= 0)
		goto err_dsa_verify;

	ret = EVP_PKEY_verify(dsa_ctx, dsa_sig, sig_len,
					op->message.data, op->message.length);
	if (ret == 1) {
		cop->status = RTE_CRYPTO_OP_STATUS_SUCCESS;
		ret = 0;
	}

	OPENSSL_free(dsa_sig);
err_dsa_verify:
	if (sign)
		DSA_SIG_free(sign);
	if (params)
		OSSL_PARAM_free(params);
	EVP_PKEY_CTX_free(key_ctx);
	EVP_PKEY_CTX_free(dsa_ctx);

	BN_free(pub_key);
	EVP_PKEY_free(pkey);

	return ret;
}
#else
static int
process_openssl_dsa_sign_op(struct rte_crypto_op *cop,
		struct openssl_asym_session *sess)
{
	struct rte_crypto_dsa_op_param *op = &cop->asym->dsa;
	DSA *dsa = sess->u.s.dsa;
	DSA_SIG *sign = NULL;

	sign = DSA_do_sign(op->message.data,
			op->message.length,
			dsa);

	if (sign == NULL) {
		OPENSSL_LOG(ERR, "%s:%d", __func__, __LINE__);
		cop->status = RTE_CRYPTO_OP_STATUS_ERROR;
	} else {
		const BIGNUM *r = NULL, *s = NULL;
		get_dsa_sign(sign, &r, &s);

		op->r.length = BN_bn2bin(r, op->r.data);
		op->s.length = BN_bn2bin(s, op->s.data);
		cop->status = RTE_CRYPTO_OP_STATUS_SUCCESS;
	}

	DSA_SIG_free(sign);

	return 0;
}

/* process dsa verify operation */
static int
process_openssl_dsa_verify_op(struct rte_crypto_op *cop,
		struct openssl_asym_session *sess)
{
	struct rte_crypto_dsa_op_param *op = &cop->asym->dsa;
	DSA *dsa = sess->u.s.dsa;
	int ret;
	DSA_SIG *sign = DSA_SIG_new();
	BIGNUM *r = NULL, *s = NULL;
	BIGNUM *pub_key = NULL;

	if (sign == NULL) {
		OPENSSL_LOG(ERR, " %s:%d", __func__, __LINE__);
		cop->status = RTE_CRYPTO_OP_STATUS_NOT_PROCESSED;
		return -1;
	}

	r = BN_bin2bn(op->r.data,
			op->r.length,
			r);
	s = BN_bin2bn(op->s.data,
			op->s.length,
			s);
	pub_key = BN_bin2bn(op->y.data,
			op->y.length,
			pub_key);
	if (!r || !s || !pub_key) {
		BN_free(r);
		BN_free(s);
		BN_free(pub_key);

		cop->status = RTE_CRYPTO_OP_STATUS_NOT_PROCESSED;
		return -1;
	}
	set_dsa_sign(sign, r, s);
	set_dsa_pub_key(dsa, pub_key);

	ret = DSA_do_verify(op->message.data,
			op->message.length,
			sign,
			dsa);

	if (ret != 1)
		cop->status = RTE_CRYPTO_OP_STATUS_ERROR;
	else
		cop->status = RTE_CRYPTO_OP_STATUS_SUCCESS;

	DSA_SIG_free(sign);

	return 0;
}
#endif

/* process dh operation */
#if (OPENSSL_VERSION_NUMBER >= 0x30000000L)
static int
process_openssl_dh_op_evp(struct rte_crypto_op *cop,
		struct openssl_asym_session *sess)
{
	struct rte_crypto_dh_op_param *op = &cop->asym->dh;
	OSSL_PARAM_BLD *param_bld = sess->u.dh.param_bld;
	OSSL_PARAM_BLD *param_bld_peer = sess->u.dh.param_bld_peer;
	OSSL_PARAM *params = NULL;
	EVP_PKEY *dhpkey = NULL;
	EVP_PKEY *peerkey = NULL;
	BIGNUM *priv_key = NULL;
	BIGNUM *pub_key = NULL;
	int ret = -1;

	cop->status = RTE_CRYPTO_OP_STATUS_NOT_PROCESSED;
	EVP_PKEY_CTX *dh_ctx = EVP_PKEY_CTX_new_id(EVP_PKEY_DH, NULL);
	if (dh_ctx == NULL || param_bld == NULL)
		return ret;

	if (op->ke_type == RTE_CRYPTO_ASYM_KE_SHARED_SECRET_COMPUTE) {
		OSSL_PARAM *params_peer = NULL;

		if (!param_bld_peer)
			return ret;

		pub_key = BN_bin2bn(op->pub_key.data, op->pub_key.length,
					pub_key);
		if (pub_key == NULL) {
			OSSL_PARAM_BLD_free(param_bld_peer);
			return ret;
		}

		if (!OSSL_PARAM_BLD_push_BN(param_bld_peer, OSSL_PKEY_PARAM_PUB_KEY,
				pub_key)) {
			OPENSSL_LOG(ERR, "Failed to set public key");
			OSSL_PARAM_BLD_free(param_bld_peer);
			BN_free(pub_key);
			return ret;
		}

		params_peer = OSSL_PARAM_BLD_to_param(param_bld_peer);
		if (!params_peer) {
			OSSL_PARAM_BLD_free(param_bld_peer);
			BN_free(pub_key);
			return ret;
		}

		EVP_PKEY_CTX *peer_ctx = EVP_PKEY_CTX_new_id(EVP_PKEY_DH, NULL);
		if (EVP_PKEY_keygen_init(peer_ctx) != 1) {
			OSSL_PARAM_free(params_peer);
			BN_free(pub_key);
			return ret;
		}

		if (EVP_PKEY_CTX_set_params(peer_ctx, params_peer) != 1) {
			EVP_PKEY_CTX_free(peer_ctx);
			OSSL_PARAM_free(params_peer);
			BN_free(pub_key);
			return ret;
		}

		if (EVP_PKEY_keygen(peer_ctx, &peerkey) != 1) {
			EVP_PKEY_CTX_free(peer_ctx);
			OSSL_PARAM_free(params_peer);
			BN_free(pub_key);
			return ret;
		}

		priv_key = BN_bin2bn(op->priv_key.data, op->priv_key.length,
					priv_key);
		if (priv_key == NULL) {
			EVP_PKEY_CTX_free(peer_ctx);
			OSSL_PARAM_free(params_peer);
			BN_free(pub_key);
			return ret;
		}

		if (!OSSL_PARAM_BLD_push_BN(param_bld, OSSL_PKEY_PARAM_PRIV_KEY,
				priv_key)) {
			OPENSSL_LOG(ERR, "Failed to set private key");
			EVP_PKEY_CTX_free(peer_ctx);
			OSSL_PARAM_free(params_peer);
			BN_free(pub_key);
			BN_free(priv_key);
			return ret;
		}

		OSSL_PARAM_free(params_peer);
		EVP_PKEY_CTX_free(peer_ctx);
	}

	params = OSSL_PARAM_BLD_to_param(param_bld);
	if (!params)
		goto err_dh;

	if (EVP_PKEY_keygen_init(dh_ctx) != 1)
		goto err_dh;

	if (EVP_PKEY_CTX_set_params(dh_ctx, params) != 1)
		goto err_dh;

	if (EVP_PKEY_keygen(dh_ctx, &dhpkey) != 1)
		goto err_dh;

	if (op->ke_type == RTE_CRYPTO_ASYM_KE_PUB_KEY_GENERATE) {
		OPENSSL_LOG(DEBUG, "%s:%d updated pub key", __func__, __LINE__);
		if (!EVP_PKEY_get_bn_param(dhpkey, OSSL_PKEY_PARAM_PUB_KEY, &pub_key))
			goto err_dh;
				/* output public key */
		op->pub_key.length = BN_bn2bin(pub_key, op->pub_key.data);
	}

	if (op->ke_type == RTE_CRYPTO_ASYM_KE_PRIV_KEY_GENERATE) {

		OPENSSL_LOG(DEBUG, "%s:%d updated priv key", __func__, __LINE__);
		if (!EVP_PKEY_get_bn_param(dhpkey, OSSL_PKEY_PARAM_PRIV_KEY, &priv_key))
			goto err_dh;

		/* provide generated private key back to user */
		op->priv_key.length = BN_bn2bin(priv_key, op->priv_key.data);
	}

	if (op->ke_type == RTE_CRYPTO_ASYM_KE_SHARED_SECRET_COMPUTE) {
		size_t skey_len;
		EVP_PKEY_CTX *sc_ctx = EVP_PKEY_CTX_new(dhpkey, NULL);
		if (!sc_ctx)
			goto err_dh;

		if (EVP_PKEY_derive_init(sc_ctx) <= 0) {
			EVP_PKEY_CTX_free(sc_ctx);
			goto err_dh;
		}

		if (!peerkey) {
			EVP_PKEY_CTX_free(sc_ctx);
			goto err_dh;
		}

		if (EVP_PKEY_derive_set_peer(sc_ctx, peerkey) <= 0) {
			EVP_PKEY_CTX_free(sc_ctx);
			goto err_dh;
		}

		/* Determine buffer length */
		if (EVP_PKEY_derive(sc_ctx, NULL, &skey_len) <= 0) {
			EVP_PKEY_CTX_free(sc_ctx);
			goto err_dh;
		}

		if (EVP_PKEY_derive(sc_ctx, op->shared_secret.data, &skey_len) <= 0) {
			EVP_PKEY_CTX_free(sc_ctx);
			goto err_dh;
		}

		op->shared_secret.length = skey_len;
		EVP_PKEY_CTX_free(sc_ctx);
	}

	cop->status = RTE_CRYPTO_OP_STATUS_SUCCESS;
	ret = 0;

 err_dh:
	BN_free(pub_key);
	BN_free(priv_key);
	if (params)
		OSSL_PARAM_free(params);
	EVP_PKEY_free(dhpkey);
	EVP_PKEY_free(peerkey);

	EVP_PKEY_CTX_free(dh_ctx);

	return ret;
}
#else
static int
process_openssl_dh_op(struct rte_crypto_op *cop,
		struct openssl_asym_session *sess)
{
	struct rte_crypto_dh_op_param *op = &cop->asym->dh;
	struct rte_crypto_asym_op *asym_op = cop->asym;
	DH *dh_key = sess->u.dh.dh_key;
	BIGNUM *priv_key = NULL;
	int ret = 0;

	if (asym_op->dh.ke_type == RTE_CRYPTO_ASYM_KE_SHARED_SECRET_COMPUTE) {
		/* compute shared secret using peer public key
		 * and current private key
		 * shared secret = peer_key ^ priv_key mod p
		 */
		BIGNUM *peer_key = NULL;

		/* copy private key and peer key and compute shared secret */
		peer_key = BN_bin2bn(op->pub_key.data,
				op->pub_key.length,
				peer_key);
		if (peer_key == NULL) {
			cop->status = RTE_CRYPTO_OP_STATUS_NOT_PROCESSED;
			return -1;
		}
		priv_key = BN_bin2bn(op->priv_key.data,
				op->priv_key.length,
				priv_key);
		if (priv_key == NULL) {
			BN_free(peer_key);
			cop->status = RTE_CRYPTO_OP_STATUS_NOT_PROCESSED;
			return -1;
		}
		ret = set_dh_priv_key(dh_key, priv_key);
		if (ret) {
			OPENSSL_LOG(ERR, "Failed to set private key");
			cop->status = RTE_CRYPTO_OP_STATUS_ERROR;
			BN_free(peer_key);
			BN_free(priv_key);
			return 0;
		}

		ret = DH_compute_key(
				op->shared_secret.data,
				peer_key, dh_key);
		if (ret < 0) {
			cop->status = RTE_CRYPTO_OP_STATUS_ERROR;
			BN_free(peer_key);
			/* priv key is already loaded into dh,
			 * let's not free that directly here.
			 * DH_free() will auto free it later.
			 */
			return 0;
		}
		cop->status = RTE_CRYPTO_OP_STATUS_SUCCESS;
		op->shared_secret.length = ret;
		BN_free(peer_key);
		return 0;
	}

	/*
	 * other options are public and private key generations.
	 *
	 * if user provides private key,
	 * then first set DH with user provided private key
	 */
	if (asym_op->dh.ke_type == RTE_CRYPTO_ASYM_KE_PUB_KEY_GENERATE &&
			op->priv_key.length) {
		/* generate public key using user-provided private key
		 * pub_key = g ^ priv_key mod p
		 */

		/* load private key into DH */
		priv_key = BN_bin2bn(op->priv_key.data,
				op->priv_key.length,
				priv_key);
		if (priv_key == NULL) {
			cop->status = RTE_CRYPTO_OP_STATUS_NOT_PROCESSED;
			return -1;
		}
		ret = set_dh_priv_key(dh_key, priv_key);
		if (ret) {
			OPENSSL_LOG(ERR, "Failed to set private key");
			cop->status = RTE_CRYPTO_OP_STATUS_ERROR;
			BN_free(priv_key);
			return 0;
		}
	}

	/* generate public and private key pair.
	 *
	 * if private key already set, generates only public key.
	 *
	 * if private key is not already set, then set it to random value
	 * and update internal private key.
	 */
	if (!DH_generate_key(dh_key)) {
		cop->status = RTE_CRYPTO_OP_STATUS_ERROR;
		return 0;
	}

	if (asym_op->dh.ke_type == RTE_CRYPTO_ASYM_KE_PUB_KEY_GENERATE) {
		const BIGNUM *pub_key = NULL;

		OPENSSL_LOG(DEBUG, "%s:%d update public key",
				__func__, __LINE__);

		/* get the generated keys */
		get_dh_pub_key(dh_key, &pub_key);

		/* output public key */
		op->pub_key.length = BN_bn2bin(pub_key,
				op->pub_key.data);
	}

	if (asym_op->dh.ke_type == RTE_CRYPTO_ASYM_KE_PRIV_KEY_GENERATE) {
		const BIGNUM *priv_key = NULL;

		OPENSSL_LOG(DEBUG, "%s:%d updated priv key",
				__func__, __LINE__);

		/* get the generated keys */
		get_dh_priv_key(dh_key, &priv_key);

		/* provide generated private key back to user */
		op->priv_key.length = BN_bn2bin(priv_key,
				op->priv_key.data);
	}

	cop->status = RTE_CRYPTO_OP_STATUS_SUCCESS;

	return 0;
}
#endif

/* process modinv operation */
static int
process_openssl_modinv_op(struct rte_crypto_op *cop,
		struct openssl_asym_session *sess)
{
	struct rte_crypto_asym_op *op = cop->asym;
	BIGNUM *base = BN_CTX_get(sess->u.m.ctx);
	BIGNUM *res = BN_CTX_get(sess->u.m.ctx);

	if (unlikely(base == NULL || res == NULL)) {
		BN_free(base);
		BN_free(res);
		cop->status = RTE_CRYPTO_OP_STATUS_NOT_PROCESSED;
		return -1;
	}

	base = BN_bin2bn((const unsigned char *)op->modinv.base.data,
			op->modinv.base.length, base);

	if (BN_mod_inverse(res, base, sess->u.m.modulus, sess->u.m.ctx)) {
		cop->status = RTE_CRYPTO_OP_STATUS_SUCCESS;
		op->modinv.result.length = BN_bn2bin(res, op->modinv.result.data);
	} else {
		cop->status = RTE_CRYPTO_OP_STATUS_ERROR;
	}

	BN_clear(res);
	BN_clear(base);

	return 0;
}

/* process modexp operation */
static int
process_openssl_modexp_op(struct rte_crypto_op *cop,
		struct openssl_asym_session *sess)
{
	struct rte_crypto_asym_op *op = cop->asym;
	BIGNUM *base = BN_CTX_get(sess->u.e.ctx);
	BIGNUM *res = BN_CTX_get(sess->u.e.ctx);

	if (unlikely(base == NULL || res == NULL)) {
		BN_free(base);
		BN_free(res);
		cop->status = RTE_CRYPTO_OP_STATUS_NOT_PROCESSED;
		return -1;
	}

	base = BN_bin2bn((const unsigned char *)op->modex.base.data,
			op->modex.base.length, base);

	if (BN_mod_exp(res, base, sess->u.e.exp,
				sess->u.e.mod, sess->u.e.ctx)) {
		op->modex.result.length = BN_bn2bin(res, op->modex.result.data);
		cop->status = RTE_CRYPTO_OP_STATUS_SUCCESS;
	} else {
		cop->status = RTE_CRYPTO_OP_STATUS_ERROR;
	}

	BN_clear(res);
	BN_clear(base);

	return 0;
}

/* process rsa operations */
#if (OPENSSL_VERSION_NUMBER >= 0x30000000L)
static int
process_openssl_rsa_op_evp(struct rte_crypto_op *cop,
		struct openssl_asym_session *sess)
{
	struct rte_crypto_asym_op *op = cop->asym;
	uint32_t pad = sess->u.r.pad;
	uint8_t *tmp;
	size_t outlen = 0;
	int ret = -1;

	cop->status = RTE_CRYPTO_OP_STATUS_ERROR;
	EVP_PKEY_CTX *rsa_ctx = sess->u.r.ctx;
	if (!rsa_ctx)
		return ret;

	switch (pad) {
	case RTE_CRYPTO_RSA_PADDING_PKCS1_5:
		pad = RSA_PKCS1_PADDING;
		break;
	case RTE_CRYPTO_RSA_PADDING_NONE:
		pad = RSA_NO_PADDING;
		break;
	default:
		cop->status = RTE_CRYPTO_OP_STATUS_INVALID_ARGS;
		OPENSSL_LOG(ERR,
				"rsa pad type not supported %d", pad);
		return ret;
	}

	switch (op->rsa.op_type) {
	case RTE_CRYPTO_ASYM_OP_ENCRYPT:
		if (EVP_PKEY_encrypt_init(rsa_ctx) != 1)
			goto err_rsa;

		if (EVP_PKEY_CTX_set_rsa_padding(rsa_ctx, pad) <= 0)
			goto err_rsa;

		if (EVP_PKEY_encrypt(rsa_ctx, NULL, &outlen,
				op->rsa.message.data,
				op->rsa.message.length) <= 0)
			goto err_rsa;

		if (outlen <= 0)
			goto err_rsa;

		if (EVP_PKEY_encrypt(rsa_ctx, op->rsa.cipher.data, &outlen,
				op->rsa.message.data,
				op->rsa.message.length) <= 0)
			goto err_rsa;
		op->rsa.cipher.length = outlen;

		OPENSSL_LOG(DEBUG,
				"length of encrypted text %zu", outlen);
		break;

	case RTE_CRYPTO_ASYM_OP_DECRYPT:
		if (EVP_PKEY_decrypt_init(rsa_ctx) != 1)
			goto err_rsa;

		if (EVP_PKEY_CTX_set_rsa_padding(rsa_ctx, pad) <= 0)
			goto err_rsa;

		if (EVP_PKEY_decrypt(rsa_ctx, NULL, &outlen,
				op->rsa.cipher.data,
				op->rsa.cipher.length) <= 0)
			goto err_rsa;

		if (outlen <= 0)
			goto err_rsa;

		if (EVP_PKEY_decrypt(rsa_ctx, op->rsa.message.data, &outlen,
				op->rsa.cipher.data,
				op->rsa.cipher.length) <= 0)
			goto err_rsa;
		op->rsa.message.length = outlen;

		OPENSSL_LOG(DEBUG, "length of decrypted text %zu", outlen);
		break;

	case RTE_CRYPTO_ASYM_OP_SIGN:
		if (EVP_PKEY_sign_init(rsa_ctx) <= 0)
			goto err_rsa;

		if (EVP_PKEY_CTX_set_rsa_padding(rsa_ctx, pad) <= 0)
			goto err_rsa;

		if (EVP_PKEY_sign(rsa_ctx, NULL, &outlen,
				op->rsa.message.data,
				op->rsa.message.length) <= 0)
			goto err_rsa;

		if (outlen <= 0)
			goto err_rsa;

		if (EVP_PKEY_sign(rsa_ctx, op->rsa.sign.data, &outlen,
				op->rsa.message.data,
				op->rsa.message.length) <= 0)
			goto err_rsa;
		op->rsa.sign.length = outlen;
		break;

	case RTE_CRYPTO_ASYM_OP_VERIFY:
		if (EVP_PKEY_verify_recover_init(rsa_ctx) <= 0)
			goto err_rsa;

		if (EVP_PKEY_CTX_set_rsa_padding(rsa_ctx, pad) <= 0)
			goto err_rsa;

		if (EVP_PKEY_verify_recover(rsa_ctx, NULL, &outlen,
				op->rsa.sign.data,
				op->rsa.sign.length) <= 0)
			goto err_rsa;

		if ((outlen <= 0) || (outlen != op->rsa.sign.length))
			goto err_rsa;

		tmp = OPENSSL_malloc(outlen);
		if (tmp == NULL) {
			OPENSSL_LOG(ERR, "Memory allocation failed");
			goto err_rsa;
		}

		ret = EVP_PKEY_verify_recover(rsa_ctx, tmp, &outlen,
				op->rsa.sign.data,
				op->rsa.sign.length);
		if (ret <= 0) {
			/* OpenSSL RSA verification returns one on
			 * successful verification, otherwise 0. Hence,
			 * this enqueue operation should succeed even if
			 * invalid signature has been requested in verify.
			 */
			OPENSSL_free(tmp);
			goto err_rsa;
		}

		OPENSSL_LOG(DEBUG,
				"Length of public_decrypt %zu "
				"length of message %zd",
				outlen, op->rsa.message.length);
		if (CRYPTO_memcmp(tmp, op->rsa.message.data,
				op->rsa.message.length)) {
			OPENSSL_LOG(ERR, "RSA sign Verification failed");
		}
		OPENSSL_free(tmp);
		break;

	default:
		/* allow ops with invalid args to be pushed to
		 * completion queue
		 */
		cop->status = RTE_CRYPTO_OP_STATUS_INVALID_ARGS;
		goto err_rsa;
	}

	ret = 0;
	cop->status = RTE_CRYPTO_OP_STATUS_SUCCESS;
err_rsa:
	return ret;

}

static int
process_openssl_ecfpm_op_evp(struct rte_crypto_op *cop,
		struct openssl_asym_session *sess)
{
	const EC_GROUP *ecgrp = sess->u.ec.group;
	EC_POINT *ecpt = NULL;
	BN_CTX *ctx = NULL;
	BIGNUM *n = NULL;
	int ret = -1;

	n = BN_bin2bn((const unsigned char *)
			cop->asym->ecpm.scalar.data,
			cop->asym->ecpm.scalar.length,
			BN_new());

	ctx = BN_CTX_new();
	if (!ctx)
		goto err_ecfpm;

	if (!EC_POINT_mul(ecgrp, ecpt, n, NULL, NULL, ctx))
		goto err_ecfpm;

	if (cop->asym->flags & RTE_CRYPTO_ASYM_FLAG_PUB_KEY_COMPRESSED) {
		unsigned char *buf = cop->asym->ecpm.r.x.data;
		size_t sz;

		sz = EC_POINT_point2oct(ecgrp, ecpt, POINT_CONVERSION_COMPRESSED, buf, 0, ctx);
		if (!sz)
			goto err_ecfpm;

		cop->asym->ecpm.r.x.length = sz;
	}

err_ecfpm:
	BN_CTX_free(ctx);
	BN_free(n);
	return ret;
}

static int
process_openssl_sm2_op_evp(struct rte_crypto_op *cop,
		struct openssl_asym_session *sess)
{
	EVP_PKEY_CTX *kctx = NULL, *sctx = NULL, *cctx = NULL;
	struct rte_crypto_asym_op *op = cop->asym;
	OSSL_PARAM *params = sess->u.sm2.params;
	EVP_MD_CTX *md_ctx = NULL;
	ECDSA_SIG *ec_sign = NULL;
	EVP_MD *check_md = NULL;
	EVP_PKEY *pkey = NULL;
	int ret = -1;

	cop->status = RTE_CRYPTO_OP_STATUS_ERROR;

	if (cop->asym->sm2.k.data != NULL)
		goto err_sm2;

	switch (op->sm2.op_type) {
	case RTE_CRYPTO_ASYM_OP_ENCRYPT:
		{
			OSSL_PARAM *eparams = sess->u.sm2.params;
			size_t output_len = 0;

			kctx = EVP_PKEY_CTX_new_id(EVP_PKEY_SM2, NULL);
			if (kctx == NULL || EVP_PKEY_fromdata_init(kctx) <= 0 ||
				EVP_PKEY_fromdata(kctx, &pkey, EVP_PKEY_KEYPAIR, params) <= 0)
				goto err_sm2;

			cctx = EVP_PKEY_CTX_new_from_pkey(NULL, pkey, NULL);
			if (!cctx)
				goto err_sm2;

			if (!EVP_PKEY_encrypt_init(cctx))
				goto err_sm2;

			if (!EVP_PKEY_CTX_set_params(cctx, eparams))
				goto err_sm2;

			if (!EVP_PKEY_encrypt(cctx, op->sm2.cipher.data, &output_len,
								 op->sm2.message.data,
								 op->sm2.message.length))
				goto err_sm2;
			op->sm2.cipher.length = output_len;
		}
		break;
	case RTE_CRYPTO_ASYM_OP_DECRYPT:
		{
			OSSL_PARAM *eparams = sess->u.sm2.params;

			kctx = EVP_PKEY_CTX_new_id(EVP_PKEY_SM2, NULL);
			if (kctx == NULL
				|| EVP_PKEY_fromdata_init(kctx) <= 0
				|| EVP_PKEY_fromdata(kctx, &pkey, EVP_PKEY_KEYPAIR, params) <= 0)
				goto err_sm2;

			cctx = EVP_PKEY_CTX_new_from_pkey(NULL, pkey, NULL);
			if (!cctx)
				goto err_sm2;

			if (!EVP_PKEY_decrypt_init(cctx))
				goto err_sm2;

			if (!EVP_PKEY_CTX_set_params(cctx, eparams))
				goto err_sm2;

			if (!EVP_PKEY_decrypt(cctx, op->sm2.message.data, &op->sm2.message.length,
					op->sm2.cipher.data, op->sm2.cipher.length))
				goto err_sm2;
		}
		break;
	case RTE_CRYPTO_ASYM_OP_SIGN:
		{
			unsigned char signbuf[128] = {0};
			const unsigned char *signptr;
			const BIGNUM *r, *s;
			size_t signlen;

			kctx = EVP_PKEY_CTX_new_from_name(NULL, "SM2", NULL);
			if (kctx == NULL || EVP_PKEY_fromdata_init(kctx) <= 0 ||
				EVP_PKEY_fromdata(kctx, &pkey, EVP_PKEY_KEYPAIR, params) <= 0)
				goto err_sm2;

			md_ctx = EVP_MD_CTX_new();
			if (!md_ctx)
				goto err_sm2;

			sctx = EVP_PKEY_CTX_new_from_pkey(NULL, pkey, NULL);
			if (!sctx)
				goto err_sm2;

			EVP_MD_CTX_set_pkey_ctx(md_ctx, sctx);

			check_md = EVP_MD_fetch(NULL, "sm3", NULL);
			if (!check_md)
				goto err_sm2;

			if (!EVP_DigestSignInit(md_ctx, NULL, check_md, NULL, pkey))
				goto err_sm2;

			if (EVP_PKEY_CTX_set1_id(sctx, op->sm2.id.data, op->sm2.id.length) <= 0)
				goto err_sm2;

			if (!EVP_DigestSignUpdate(md_ctx, op->sm2.message.data,
					op->sm2.message.length))
				goto err_sm2;

			if (!EVP_DigestSignFinal(md_ctx, NULL, &signlen))
				goto err_sm2;

			if (!EVP_DigestSignFinal(md_ctx, signbuf, &signlen))
				goto err_sm2;

			signptr = signbuf;
			ec_sign = d2i_ECDSA_SIG(NULL, &signptr, signlen);
			if (!ec_sign)
				goto err_sm2;

			r = ECDSA_SIG_get0_r(ec_sign);
			s = ECDSA_SIG_get0_s(ec_sign);
			if (!r || !s)
				goto err_sm2;

			op->sm2.r.length = BN_num_bytes(r);
			op->sm2.s.length = BN_num_bytes(s);
			BN_bn2bin(r, op->sm2.r.data);
			BN_bn2bin(s, op->sm2.s.data);

			ECDSA_SIG_free(ec_sign);
		}
		break;
	case RTE_CRYPTO_ASYM_OP_VERIFY:
		{
			unsigned char signbuf[128] = {0}, *signbuf_new = NULL;
			BIGNUM *r = NULL, *s = NULL;
			size_t signlen;

			kctx = EVP_PKEY_CTX_new_from_name(NULL, "SM2", NULL);
			if (kctx == NULL || EVP_PKEY_fromdata_init(kctx) <= 0 ||
				EVP_PKEY_fromdata(kctx, &pkey, EVP_PKEY_PUBLIC_KEY, params) <= 0)
				goto err_sm2;

			if (!EVP_PKEY_is_a(pkey, "SM2"))
				goto err_sm2;

			md_ctx = EVP_MD_CTX_new();
			if (!md_ctx)
				goto err_sm2;

			sctx = EVP_PKEY_CTX_new_from_pkey(NULL, pkey, NULL);
			if (!sctx)
				goto err_sm2;

			EVP_MD_CTX_set_pkey_ctx(md_ctx, sctx);

			check_md = EVP_MD_fetch(NULL, "sm3", NULL);
			if (!check_md)
				goto err_sm2;

			if (!EVP_DigestVerifyInit(md_ctx, NULL, check_md, NULL, pkey))
				goto err_sm2;

			if (EVP_PKEY_CTX_set1_id(sctx, op->sm2.id.data, op->sm2.id.length) <= 0)
				goto err_sm2;

			if (!EVP_DigestVerifyUpdate(md_ctx, op->sm2.message.data,
					op->sm2.message.length))
				goto err_sm2;

			ec_sign = ECDSA_SIG_new();
			if (!ec_sign)
				goto err_sm2;

			r = BN_bin2bn(op->sm2.r.data, op->sm2.r.length, r);
			s = BN_bin2bn(op->sm2.s.data, op->sm2.s.length, s);
			if (!r || !s)
				goto err_sm2;

			if (!ECDSA_SIG_set0(ec_sign, r, s)) {
				BN_free(r);
				BN_free(s);
				goto err_sm2;
			}

			r = NULL;
			s = NULL;

			signbuf_new = signbuf;
			signlen = i2d_ECDSA_SIG(ec_sign, (unsigned char **)&signbuf_new);
			if (signlen <= 0)
				goto err_sm2;

			if (!EVP_DigestVerifyFinal(md_ctx, signbuf_new, signlen))
				goto err_sm2;

			BN_free(r);
			BN_free(s);
			ECDSA_SIG_free(ec_sign);
	}
		break;
	default:
		/* allow ops with invalid args to be pushed to
		 * completion queue
		 */
		cop->status = RTE_CRYPTO_OP_STATUS_INVALID_ARGS;
		goto err_sm2;
	}

	ret = 0;
	cop->status = RTE_CRYPTO_OP_STATUS_SUCCESS;
err_sm2:
	EVP_MD_free(check_md);
	EVP_MD_CTX_free(md_ctx);

	EVP_PKEY_CTX_free(kctx);

	EVP_PKEY_CTX_free(sctx);

	EVP_PKEY_CTX_free(cctx);

	EVP_PKEY_free(pkey);

	return ret;
}

static int
process_openssl_eddsa_op_evp(struct rte_crypto_op *cop,
		struct openssl_asym_session *sess)
{
	static const char * const instance[] = {"Ed25519", "Ed25519ctx", "Ed25519ph",
						"Ed448", "Ed448ph"};
	EVP_PKEY_CTX *kctx = NULL, *sctx = NULL, *cctx = NULL;
	const uint8_t curve_id = sess->u.eddsa.curve_id;
	struct rte_crypto_asym_op *op = cop->asym;
	OSSL_PARAM *params = sess->u.eddsa.params;
	OSSL_PARAM_BLD *iparam_bld = NULL;
	OSSL_PARAM *iparams = NULL;
	uint8_t signbuf[128] = {0};
	EVP_MD_CTX *md_ctx = NULL;
	EVP_PKEY *pkey = NULL;
	size_t signlen;
	int ret = -1;

	cop->status = RTE_CRYPTO_OP_STATUS_ERROR;

	iparam_bld = OSSL_PARAM_BLD_new();
	if (!iparam_bld)
		goto err_eddsa;

	if (op->eddsa.instance == RTE_CRYPTO_EDCURVE_25519CTX) {
		OSSL_PARAM_BLD_push_octet_string(iparam_bld, "context-string",
			op->eddsa.context.data, op->eddsa.context.length);

	}

	OSSL_PARAM_BLD_push_utf8_string(iparam_bld, "instance",
		instance[op->eddsa.instance], strlen(instance[op->eddsa.instance]));

	iparams = OSSL_PARAM_BLD_to_param(iparam_bld);
	if (!iparams)
		goto err_eddsa;

	switch (op->eddsa.op_type) {
	case RTE_CRYPTO_ASYM_OP_SIGN:
		{
			if (curve_id == RTE_CRYPTO_EC_GROUP_ED25519)
				kctx = EVP_PKEY_CTX_new_from_name(NULL, "ED25519", NULL);
			else
				kctx = EVP_PKEY_CTX_new_from_name(NULL, "ED448", NULL);

			if (kctx == NULL || EVP_PKEY_fromdata_init(kctx) <= 0 ||
				EVP_PKEY_fromdata(kctx, &pkey, EVP_PKEY_KEYPAIR, params) <= 0)
				goto err_eddsa;

			md_ctx = EVP_MD_CTX_new();
			if (!md_ctx)
				goto err_eddsa;

			sctx = EVP_PKEY_CTX_new_from_pkey(NULL, pkey, NULL);
			if (!sctx)
				goto err_eddsa;

			EVP_MD_CTX_set_pkey_ctx(md_ctx, sctx);

#if (OPENSSL_VERSION_NUMBER >= 0x30300000L)
			if (!EVP_DigestSignInit_ex(md_ctx, NULL, NULL, NULL, NULL, pkey, iparams))
				goto err_eddsa;
#else
			if (op->eddsa.instance == RTE_CRYPTO_EDCURVE_25519 ||
				op->eddsa.instance == RTE_CRYPTO_EDCURVE_448) {
				if (!EVP_DigestSignInit(md_ctx, NULL, NULL, NULL, pkey))
					goto err_eddsa;
			} else
				goto err_eddsa;
#endif

			if (!EVP_DigestSign(md_ctx, NULL, &signlen, op->eddsa.message.data,
					op->eddsa.message.length))
				goto err_eddsa;

			if (signlen > RTE_DIM(signbuf))
				goto err_eddsa;

			if (!EVP_DigestSign(md_ctx, signbuf, &signlen, op->eddsa.message.data,
					op->eddsa.message.length))
				goto err_eddsa;

			memcpy(op->eddsa.sign.data, &signbuf[0], signlen);
			op->eddsa.sign.length = signlen;
		}
		break;
	case RTE_CRYPTO_ASYM_OP_VERIFY:
		{
			if (curve_id == RTE_CRYPTO_EC_GROUP_ED25519)
				kctx = EVP_PKEY_CTX_new_from_name(NULL, "ED25519", NULL);
			else
				kctx = EVP_PKEY_CTX_new_from_name(NULL, "ED448", NULL);

			if (kctx == NULL || EVP_PKEY_fromdata_init(kctx) <= 0 ||
				EVP_PKEY_fromdata(kctx, &pkey, EVP_PKEY_PUBLIC_KEY, params) <= 0)
				goto err_eddsa;

			md_ctx = EVP_MD_CTX_new();
			if (!md_ctx)
				goto err_eddsa;

			sctx = EVP_PKEY_CTX_new_from_pkey(NULL, pkey, NULL);
			if (!sctx)
				goto err_eddsa;

			EVP_MD_CTX_set_pkey_ctx(md_ctx, sctx);

#if (OPENSSL_VERSION_NUMBER >= 0x30300000L)
			if (!EVP_DigestVerifyInit_ex(md_ctx, NULL, NULL, NULL, NULL, pkey, iparams))
				goto err_eddsa;
#else
			if (op->eddsa.instance == RTE_CRYPTO_EDCURVE_25519 ||
				op->eddsa.instance == RTE_CRYPTO_EDCURVE_448) {
				if (!EVP_DigestVerifyInit(md_ctx, NULL, NULL, NULL, pkey))
					goto err_eddsa;
			} else
				goto err_eddsa;
#endif

			signlen = op->eddsa.sign.length;
			memcpy(&signbuf[0], op->eddsa.sign.data, op->eddsa.sign.length);

			ret = EVP_DigestVerify(md_ctx, signbuf, signlen, op->eddsa.message.data,
					op->eddsa.message.length);
			if (ret == 0)
				goto err_eddsa;
		}
		break;
	default:
		/* allow ops with invalid args to be pushed to
		 * completion queue
		 */
		cop->status = RTE_CRYPTO_OP_STATUS_INVALID_ARGS;
		goto err_eddsa;
	}

	ret = 0;
	cop->status = RTE_CRYPTO_OP_STATUS_SUCCESS;
err_eddsa:
	OSSL_PARAM_BLD_free(iparam_bld);

	EVP_PKEY_CTX_free(sctx);

	EVP_PKEY_CTX_free(cctx);

	EVP_PKEY_free(pkey);

	return ret;
}
#else
static int
process_openssl_rsa_op(struct rte_crypto_op *cop,
		struct openssl_asym_session *sess)
{
	int ret = 0;
	struct rte_crypto_asym_op *op = cop->asym;
	RSA *rsa = sess->u.r.rsa;
	uint32_t pad = sess->u.r.pad;
	uint8_t *tmp;

	cop->status = RTE_CRYPTO_OP_STATUS_SUCCESS;

	switch (pad) {
	case RTE_CRYPTO_RSA_PADDING_PKCS1_5:
		pad = RSA_PKCS1_PADDING;
		break;
	case RTE_CRYPTO_RSA_PADDING_NONE:
		pad = RSA_NO_PADDING;
		break;
	default:
		cop->status = RTE_CRYPTO_OP_STATUS_INVALID_ARGS;
		OPENSSL_LOG(ERR,
				"rsa pad type not supported %d", pad);
		return 0;
	}

	switch (op->rsa.op_type) {
	case RTE_CRYPTO_ASYM_OP_ENCRYPT:
		ret = RSA_public_encrypt(op->rsa.message.length,
				op->rsa.message.data,
				op->rsa.cipher.data,
				rsa,
				pad);

		if (ret > 0)
			op->rsa.cipher.length = ret;
		OPENSSL_LOG(DEBUG,
				"length of encrypted text %d", ret);
		break;

	case RTE_CRYPTO_ASYM_OP_DECRYPT:
		ret = RSA_private_decrypt(op->rsa.cipher.length,
				op->rsa.cipher.data,
				op->rsa.message.data,
				rsa,
				pad);
		if (ret > 0)
			op->rsa.message.length = ret;
		break;

	case RTE_CRYPTO_ASYM_OP_SIGN:
		ret = RSA_private_encrypt(op->rsa.message.length,
				op->rsa.message.data,
				op->rsa.sign.data,
				rsa,
				pad);
		if (ret > 0)
			op->rsa.sign.length = ret;
		break;

	case RTE_CRYPTO_ASYM_OP_VERIFY:
		tmp = rte_malloc(NULL, op->rsa.sign.length, 0);
		if (tmp == NULL) {
			OPENSSL_LOG(ERR, "Memory allocation failed");
			cop->status = RTE_CRYPTO_OP_STATUS_ERROR;
			break;
		}
		ret = RSA_public_decrypt(op->rsa.sign.length,
				op->rsa.sign.data,
				tmp,
				rsa,
				pad);

		OPENSSL_LOG(DEBUG,
				"Length of public_decrypt %d "
				"length of message %zd",
				ret, op->rsa.message.length);
		if ((ret <= 0) || (CRYPTO_memcmp(tmp, op->rsa.message.data,
				op->rsa.message.length))) {
			OPENSSL_LOG(ERR, "RSA sign Verification failed");
			cop->status = RTE_CRYPTO_OP_STATUS_ERROR;
		}
		rte_free(tmp);
		break;

	default:
		/* allow ops with invalid args to be pushed to
		 * completion queue
		 */
		cop->status = RTE_CRYPTO_OP_STATUS_INVALID_ARGS;
		break;
	}

	if (ret < 0)
		cop->status = RTE_CRYPTO_OP_STATUS_ERROR;

	return 0;
}

static int
process_openssl_ecfpm_op(struct rte_crypto_op *cop,
		struct openssl_asym_session *sess)
{
	RTE_SET_USED(cop);
	RTE_SET_USED(sess);
	return -ENOTSUP;
}

static int
process_openssl_sm2_op(struct rte_crypto_op *cop,
		struct openssl_asym_session *sess)
{
	RTE_SET_USED(cop);
	RTE_SET_USED(sess);
	return -ENOTSUP;
}

static int
process_openssl_eddsa_op(struct rte_crypto_op *cop,
		struct openssl_asym_session *sess)
{
	RTE_SET_USED(cop);
	RTE_SET_USED(sess);
	return -ENOTSUP;
}
#endif

static int
process_asym_op(struct openssl_qp *qp, struct rte_crypto_op *op,
		struct openssl_asym_session *sess)
{
	int retval = 0;

	op->status = RTE_CRYPTO_OP_STATUS_NOT_PROCESSED;

	switch (sess->xfrm_type) {
	case RTE_CRYPTO_ASYM_XFORM_RSA:
#if (OPENSSL_VERSION_NUMBER >= 0x30000000L)
		retval = process_openssl_rsa_op_evp(op, sess);
# else
		retval = process_openssl_rsa_op(op, sess);
#endif
		break;
	case RTE_CRYPTO_ASYM_XFORM_MODEX:
		retval = process_openssl_modexp_op(op, sess);
		break;
	case RTE_CRYPTO_ASYM_XFORM_MODINV:
		retval = process_openssl_modinv_op(op, sess);
		break;
	case RTE_CRYPTO_ASYM_XFORM_DH:
#if (OPENSSL_VERSION_NUMBER >= 0x30000000L)
		retval = process_openssl_dh_op_evp(op, sess);
# else
		retval = process_openssl_dh_op(op, sess);
#endif
		break;
	case RTE_CRYPTO_ASYM_XFORM_DSA:
#if (OPENSSL_VERSION_NUMBER >= 0x30000000L)
		if (op->asym->dsa.op_type == RTE_CRYPTO_ASYM_OP_SIGN)
			retval = process_openssl_dsa_sign_op_evp(op, sess);
		else if (op->asym->dsa.op_type ==
				RTE_CRYPTO_ASYM_OP_VERIFY)
			retval =
				process_openssl_dsa_verify_op_evp(op, sess);
#else
		if (op->asym->dsa.op_type == RTE_CRYPTO_ASYM_OP_SIGN)
			retval = process_openssl_dsa_sign_op(op, sess);
		else if (op->asym->dsa.op_type ==
				RTE_CRYPTO_ASYM_OP_VERIFY)
			retval =
				process_openssl_dsa_verify_op(op, sess);
		else
			op->status = RTE_CRYPTO_OP_STATUS_INVALID_ARGS;
#endif
		break;
	case RTE_CRYPTO_ASYM_XFORM_ECFPM:
#if (OPENSSL_VERSION_NUMBER >= 0x30000000L)
		retval = process_openssl_ecfpm_op_evp(op, sess);
#else
		retval = process_openssl_ecfpm_op(op, sess);
#endif
		break;
	case RTE_CRYPTO_ASYM_XFORM_SM2:
#if (OPENSSL_VERSION_NUMBER >= 0x30000000L)
		retval = process_openssl_sm2_op_evp(op, sess);
#else
		retval = process_openssl_sm2_op(op, sess);
#endif
		break;
	case RTE_CRYPTO_ASYM_XFORM_EDDSA:
#if (OPENSSL_VERSION_NUMBER >= 0x30000000L)
		retval = process_openssl_eddsa_op_evp(op, sess);
#else
		retval = process_openssl_eddsa_op(op, sess);
#endif
		break;
	default:
		op->status = RTE_CRYPTO_OP_STATUS_INVALID_ARGS;
		break;
	}
	if (!retval) {
		/* op processed so push to completion queue as processed */
		retval = rte_ring_enqueue(qp->processed_ops, (void *)op);
		if (retval)
			/* return error if failed to put in completion queue */
			retval = -1;
	}

	return retval;
}

static void
copy_plaintext(struct rte_mbuf *m_src, struct rte_mbuf *m_dst,
		struct rte_crypto_op *op)
{
	uint8_t *p_src, *p_dst;

	p_src = rte_pktmbuf_mtod(m_src, uint8_t *);
	p_dst = rte_pktmbuf_mtod(m_dst, uint8_t *);

	/**
	 * Copy the content between cipher offset and auth offset
	 * for generating correct digest.
	 */
	if (op->sym->cipher.data.offset > op->sym->auth.data.offset)
		memcpy(p_dst + op->sym->auth.data.offset,
				p_src + op->sym->auth.data.offset,
				op->sym->cipher.data.offset -
				op->sym->auth.data.offset);
}

/** Process crypto operation for mbuf */
static int
process_op(struct openssl_qp *qp, struct rte_crypto_op *op,
		struct openssl_session *sess)
{
	struct rte_mbuf *msrc, *mdst;
	int retval;

	msrc = op->sym->m_src;
	mdst = op->sym->m_dst ? op->sym->m_dst : op->sym->m_src;

	op->status = RTE_CRYPTO_OP_STATUS_NOT_PROCESSED;

	switch (sess->chain_order) {
	case OPENSSL_CHAIN_ONLY_CIPHER:
		process_openssl_cipher_op(qp, op, sess, msrc, mdst);
		break;
	case OPENSSL_CHAIN_ONLY_AUTH:
		process_openssl_auth_op(qp, op, sess, msrc, mdst);
		break;
	case OPENSSL_CHAIN_CIPHER_AUTH:
		process_openssl_cipher_op(qp, op, sess, msrc, mdst);
		/* OOP */
		if (msrc != mdst)
			copy_plaintext(msrc, mdst, op);
		process_openssl_auth_op(qp, op, sess, mdst, mdst);
		break;
	case OPENSSL_CHAIN_AUTH_CIPHER:
		process_openssl_auth_op(qp, op, sess, msrc, mdst);
		process_openssl_cipher_op(qp, op, sess, msrc, mdst);
		break;
	case OPENSSL_CHAIN_COMBINED:
		process_openssl_combined_op(qp, op, sess, msrc, mdst);
		break;
	case OPENSSL_CHAIN_CIPHER_BPI:
		process_openssl_docsis_bpi_op(op, sess, msrc, mdst);
		break;
	default:
		op->status = RTE_CRYPTO_OP_STATUS_ERROR;
		break;
	}

	/* Free session if a session-less crypto op */
	if (op->sess_type == RTE_CRYPTO_OP_SESSIONLESS) {
		openssl_reset_session(sess);
		memset(sess, 0, sizeof(struct openssl_session));
		rte_mempool_put(qp->sess_mp, op->sym->session);
		op->sym->session = NULL;
	}

	if (op->status == RTE_CRYPTO_OP_STATUS_NOT_PROCESSED)
		op->status = RTE_CRYPTO_OP_STATUS_SUCCESS;

	if (op->status != RTE_CRYPTO_OP_STATUS_ERROR)
		retval = rte_ring_enqueue(qp->processed_ops, (void *)op);
	else
		retval = -1;

	return retval;
}

/*
 *------------------------------------------------------------------------------
 * PMD Framework
 *------------------------------------------------------------------------------
 */

/** Enqueue burst */
static uint16_t
openssl_pmd_enqueue_burst(void *queue_pair, struct rte_crypto_op **ops,
		uint16_t nb_ops)
{
	void *sess;
	struct openssl_qp *qp = queue_pair;
	int i, retval;

	for (i = 0; i < nb_ops; i++) {
		sess = get_session(qp, ops[i]);
		if (unlikely(sess == NULL))
			goto enqueue_err;

		if (ops[i]->type == RTE_CRYPTO_OP_TYPE_SYMMETRIC)
			retval = process_op(qp, ops[i],
					(struct openssl_session *) sess);
		else
			retval = process_asym_op(qp, ops[i],
					(struct openssl_asym_session *) sess);
		if (unlikely(retval < 0))
			goto enqueue_err;
	}

	qp->stats.enqueued_count += i;
	return i;

enqueue_err:
	qp->stats.enqueue_err_count++;
	return i;
}

/** Dequeue burst */
static uint16_t
openssl_pmd_dequeue_burst(void *queue_pair, struct rte_crypto_op **ops,
		uint16_t nb_ops)
{
	struct openssl_qp *qp = queue_pair;

	unsigned int nb_dequeued = 0;

	nb_dequeued = rte_ring_dequeue_burst(qp->processed_ops,
			(void **)ops, nb_ops, NULL);
	qp->stats.dequeued_count += nb_dequeued;

	return nb_dequeued;
}

/** Create OPENSSL crypto device */
static int
cryptodev_openssl_create(const char *name,
			struct rte_vdev_device *vdev,
			struct rte_cryptodev_pmd_init_params *init_params)
{
	struct rte_cryptodev *dev;
	struct openssl_private *internals;

	dev = rte_cryptodev_pmd_create(name, &vdev->device, init_params);
	if (dev == NULL) {
		OPENSSL_LOG(ERR, "failed to create cryptodev vdev");
		goto init_error;
	}

	dev->driver_id = cryptodev_driver_id;
	dev->dev_ops = rte_openssl_pmd_ops;

	/* register rx/tx burst functions for data path */
	dev->dequeue_burst = openssl_pmd_dequeue_burst;
	dev->enqueue_burst = openssl_pmd_enqueue_burst;

	dev->feature_flags = RTE_CRYPTODEV_FF_SYMMETRIC_CRYPTO |
			RTE_CRYPTODEV_FF_SYM_OPERATION_CHAINING |
			RTE_CRYPTODEV_FF_CPU_AESNI |
			RTE_CRYPTODEV_FF_IN_PLACE_SGL |
			RTE_CRYPTODEV_FF_OOP_SGL_IN_LB_OUT |
			RTE_CRYPTODEV_FF_OOP_LB_IN_LB_OUT |
			RTE_CRYPTODEV_FF_ASYMMETRIC_CRYPTO |
			RTE_CRYPTODEV_FF_RSA_PRIV_OP_KEY_EXP |
			RTE_CRYPTODEV_FF_RSA_PRIV_OP_KEY_QT |
			RTE_CRYPTODEV_FF_SYM_SESSIONLESS;

	internals = dev->data->dev_private;

	internals->max_nb_qpairs = init_params->max_nb_queue_pairs;

	rte_cryptodev_pmd_probing_finish(dev);

# if (OPENSSL_VERSION_NUMBER >= 0x30000000L)
	/* Load legacy provider
	 * Some algorithms are no longer available in earlier version of openssl,
	 * unless the legacy provider explicitly loaded. e.g. DES
	 */
	ossl_legacy_provider_load();
# endif
	return 0;

init_error:
	OPENSSL_LOG(ERR, "driver %s: create failed",
			init_params->name);

	cryptodev_openssl_remove(vdev);
	return -EFAULT;
}

/** Initialise OPENSSL crypto device */
static int
cryptodev_openssl_probe(struct rte_vdev_device *vdev)
{
	struct rte_cryptodev_pmd_init_params init_params = {
		"",
		sizeof(struct openssl_private),
		rte_socket_id(),
		RTE_CRYPTODEV_PMD_DEFAULT_MAX_NB_QUEUE_PAIRS
	};
	const char *name;
	const char *input_args;

	name = rte_vdev_device_name(vdev);
	if (name == NULL)
		return -EINVAL;
	input_args = rte_vdev_device_args(vdev);

	rte_cryptodev_pmd_parse_input_args(&init_params, input_args);

	return cryptodev_openssl_create(name, vdev, &init_params);
}

/** Uninitialise OPENSSL crypto device */
static int
cryptodev_openssl_remove(struct rte_vdev_device *vdev)
{
	struct rte_cryptodev *cryptodev;
	const char *name;

	name = rte_vdev_device_name(vdev);
	if (name == NULL)
		return -EINVAL;

	cryptodev = rte_cryptodev_pmd_get_named_dev(name);
	if (cryptodev == NULL)
		return -ENODEV;

# if (OPENSSL_VERSION_NUMBER >= 0x30000000L)
	ossl_legacy_provider_unload();
# endif
	return rte_cryptodev_pmd_destroy(cryptodev);
}

static struct rte_vdev_driver cryptodev_openssl_pmd_drv = {
	.probe = cryptodev_openssl_probe,
	.remove = cryptodev_openssl_remove
};

static struct cryptodev_driver openssl_crypto_drv;

RTE_PMD_REGISTER_VDEV(CRYPTODEV_NAME_OPENSSL_PMD,
	cryptodev_openssl_pmd_drv);
RTE_PMD_REGISTER_PARAM_STRING(CRYPTODEV_NAME_OPENSSL_PMD,
	"max_nb_queue_pairs=<int> "
	"socket_id=<int>");
RTE_PMD_REGISTER_CRYPTO_DRIVER(openssl_crypto_drv,
		cryptodev_openssl_pmd_drv.driver, cryptodev_driver_id);
RTE_LOG_REGISTER_DEFAULT(openssl_logtype_driver, INFO);<|MERGE_RESOLUTION|>--- conflicted
+++ resolved
@@ -1233,16 +1233,11 @@
 		int srclen, uint8_t *aad, int aadlen, uint8_t *iv,
 		uint8_t *dst, uint8_t *tag, EVP_CIPHER_CTX *ctx)
 {
-<<<<<<< HEAD
-	int len = 0, unused = 0;
-	uint8_t empty[0] = {};
-=======
 	int len = 0;
 #if OPENSSL_VERSION_NUMBER < 0x10100000L
 	int unused = 0;
-	uint8_t empty[] = {};
+	uint8_t empty[0] = {};
 #endif
->>>>>>> 70c22975
 
 	if (EVP_EncryptInit_ex(ctx, NULL, NULL, NULL, iv) <= 0)
 		goto process_auth_encryption_gcm_err;
@@ -1322,16 +1317,12 @@
 		int srclen, uint8_t *aad, int aadlen, uint8_t *iv,
 		uint8_t *dst, uint8_t *tag, EVP_CIPHER_CTX *ctx)
 {
-<<<<<<< HEAD
-	int len = 0, unused = 0;
-	uint8_t empty[0] = {};
-=======
 	int len = 0;
 #if OPENSSL_VERSION_NUMBER < 0x10100000L
 	int unused = 0;
-	uint8_t empty[] = {};
+	uint8_t empty[0] = {};
 #endif
->>>>>>> 70c22975
+
 
 	if (EVP_CIPHER_CTX_ctrl(ctx, EVP_CTRL_GCM_SET_TAG, 16, tag) <= 0)
 		goto process_auth_decryption_gcm_err;
